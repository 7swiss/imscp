--- conflicted
+++ resolved
@@ -6,11 +6,7 @@
 # ispCP ω (OMEGA) a Virtual Hosting Control Panel
 # Copyright (C) 2006-2010 by isp Control Panel - http://ispcp.net
 #
-<<<<<<< HEAD
-# Version: $Id$
-=======
 # Version: $ID$
->>>>>>> e982829c
 #
 # The contents of this file are subject to the Mozilla Public License
 # Version 1.1 (the "License"); you may not use this file except in
@@ -22,27 +18,16 @@
 # License for the specific language governing rights and limitations
 # under the License.
 #
-<<<<<<< HEAD
-# The Original Code is "ispCP ω (OMEGA) a Virtual Hosting Control Panel".
-#
-# The Initial Developer of the Original Code is ispCP Team.
-# Portions created by Initial Developer are Copyright (C) 2006-2010 by
-=======
 # The Original Code is "ispCP - ISP Control Panel".
 #
 # The Initial Developer of the Original Code is ispCP Team.
 # Portions created by the ispCP Team are Copyright (C) 2006-2010 by
->>>>>>> e982829c
 # isp Control Panel. All Rights Reserved.
 #
 # The ispCP ω Home Page is:
 #
 #    http://isp-control.net
 #
-<<<<<<< HEAD
-
-=======
->>>>>>> e982829c
 ### BEGIN INIT INFO
 # Provides:             ispcp_network
 # Required-Start:       $network $local_fs $remote_fs

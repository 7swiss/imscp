#!/bin/sh
#
# ispCP post installation script for OpenSuse 11.1, 11.2
#
# ispCP ω (OMEGA) a Virtual Hosting Control Panel
# Copyright (C) 2006-2010 by isp Control Panel - http://ispcp.net
# author        Laurent Declercq <laurent.declercq@ispcp.net>
<<<<<<< HEAD
# version		1.3
=======
# version		1.4
>>>>>>> b9cc1adb
#
# SVN: $Id$
#
# The contents of this file are subject to the Mozilla Public License
# Version 1.1 (the "License"); you may not use this file except in
# compliance with the License. You may obtain a copy of the License at
# http://www.mozilla.org/MPL/
#
# Software distributed under the License is distributed on an "AS IS"
# basis, WITHOUT WARRANTY OF ANY KIND, either express or implied. See the
# License for the specific language governing rights and limitations
# under the License.
#
# The Original Code is "ispCP ω (OMEGA) a Virtual Hosting Control Panel".
#
# The Initial Developer of the Original Code is ispCP Team.
# Portions created by Initial Developer are Copyright (C) 2006-2010 by
# isp Control Panel. All Rights Reserved.
#
# The ispCP ω Home Page is:
#
#    http://isp-control.net
#

# Special note for DevTeam:
#
<<<<<<< HEAD
# It is necessary for the error recovery and update procedures that the scripts 
=======
# It is necessary for the error recovery and update procedures that the scripts
>>>>>>> b9cc1adb
# be idempotent. This means that if it is run successfully, and then it is
# called again, it doesn't bomb out or cause any harm, but just ensures that
# everything is the way it ought to be. If the first call failed, or aborted
# half way through for some reason, the second call should merely do the things
# that were left undone the first time, if any, and exit with a success status
# if if everything is OK.

set -e

<<<<<<< HEAD
CONF_FILE=/etc/ispcp/ispcp.conf

if [ ! -f $CONF_FILE ] ; then
 echo "E: $CONF_FILE not found!"
 echo "Fix the problem and try to execute the ispcp-update script!"
 exit 1
fi

# Read needed entries from ispcp.conf
for a in `grep -E '(^Version|APACHE_|MTA_|ROOT_|^PHP_FASTCGI|^CMD_|^DEBUG)' $CONF_FILE | sed -e 's/ //g'`; do
    export $a
done
=======
. $(dirname "$0")/maintainer-helper.sh
>>>>>>> b9cc1adb

A2ENMOD=/usr/sbin/a2enmod
A2DISMOD=/usr/sbin/a2dismod
CMD_MD5=/usr/bin/md5sum
<<<<<<< HEAD
INSSERV="/sbin/insserv -d"

# List of service required by ispCP
SERVICES="$CMD_ISPCPN $CMD_ISPCPD fam $CMD_NAMED apache2 $CMD_FTPD postgrey policyd-weight $CMD_MTA $CMD_AUTHD $CMD_IMAP $CMD_IMAP_SSL $CMD_POP $CMD_POP_SSL mysql"

# Get ispCP version (not used at this moment)
#ISPCP_VERS=`echo $Version | sed -e 's/[A-Z]//g'`

# Get Dist release version (not used at this moment)
#DIST_VERS=`grep -E '^VERSION' /etc/SuSE-release | sed -e 's/[[:space:]=A-Z]//g'`
=======
>>>>>>> b9cc1adb

# Please, don't change the order of the following.
SERVICES="mysql ispcp_daemon ispcp_network fam named apache2 proftpd postgrey \
policyd-weight courier-authdaemon courier-imap courier-pop"

# Get dist release version (not used at this moment)
#DIST_VERS=`grep -E '^VERSION' /etc/SuSE-release | sed -e 's/[[:space:]=A-Z]//g'`

case "$1" in

	configure)

<<<<<<< HEAD
=======
	# Remove old logfile if it exists
	rm -f $ISPCP_LOGFILE

>>>>>>> b9cc1adb
	#
	## OpenSuSE firewall configuration - Begin
	#

<<<<<<< HEAD
	echo -e "\t\tOpenSuSE Firewall Configuration"

	[ -f /etc/init.d/SuSEfirewall2_setup ] && /etc/init.d/SuSEfirewall2_setup stop
	[ -f /sbin/yast2 ] && /sbin/yast2 firewall startup manual
=======
	print_title "OpenSuSe firewall configuration:"

	# Disabling OpenSuse firewall  (ispCP provides its own)
	if [ -x "/sbin/SuSEfirewall2" ] ; then
		/sbin/SuSEfirewall2 off >> $ISPCP_LOGFILE 2>&1 || failed
	fi

	print_status
>>>>>>> b9cc1adb

	#
	## OpenSuSE firewall configuration - End
	#

	#
	## Apache2 Configuration - Begin
	#

<<<<<<< HEAD
	echo -e "\t\tApache Configuration Processing"

	if [ -f /usr/sbin/suexec2 ] ; then
		$CMD_CHOWN $ROOT_USER:$APACHE_GROUP /usr/sbin/suexec2
		$CMD_CHMOD 4755 /usr/sbin/suexec2
	fi

=======
	print_title "Apache configuration:"

	# Sets proper permissions for suexec
	if [ -f /usr/sbin/suexec2 ] ; then
		$CMD_CHOWN $ROOT_USER:$APACHE_GROUP /usr/sbin/suexec2 >> $ISPCP_LOGFILE 2>&1 || failed
		$CMD_CHMOD 4755 /usr/sbin/suexec2 >> $ISPCP_LOGFILE 2>&1 || failed
	fi

	print_status

>>>>>>> b9cc1adb
	#
	## Apache2 Configuration - End
	#

	#
	## FastCGI Apache module Configuration - Begin
	#

<<<<<<< HEAD
	echo -e "\t\tFastCGI module configuration"

	# Enable FastCGI module (fcgid|fascgi) and disable unused
	if [ ! -z "$PHP_FASTCGI" ] ; then
		if [ "$PHP_FASTCGI" == "fcgid" ]; then
			[ -x $A2ENMOD ] && $A2ENMOD $PHP_FASTCGI
			[ -x $A2DISMOD ] && $A2DISMOD fastcgi
		else
			[ -x $A2ENMOD ] && $A2ENMOD $PHP_FASTCGI
			[ -x $A2DISMOD ] && $A2DISMOD fcgid
		fi
	fi

	# Disable default FastCGI modules configuration files
	[ -f /etc/apache2/conf.d/mod_fastcgi.conf ] && $CMD_MV /etc/apache2/conf.d/mod_fastcgi.conf /etc/apache2/conf.d/mod_fastcgi.conf.disabled
	[ -f /etc/apache2/conf.d/mod_fcgid.conf ] && $CMD_MV /etc/apache2/conf.d/mod_fcgid.conf /etc/apache2/conf.d/mod_fcgid.conf.disabled

	#
	## FastCGI Apache module Configuration - Begin
=======
	print_title "FastCGI - Apache  module configuration:"

	# Enable FastCGI module (fcgid|fascgi) and disable unused
	if [ ! -z "$PHP_FASTCGI" ] ; then
		if [ -x $A2ENMOD ] ; then
			$A2ENMOD $PHP_FASTCGI >> $ISPCP_LOGFILE 2>&1 || true
		fi

		if [ "$PHP_FASTCGI" = "fcgid" ]; then
			if [ -x $A2DISMOD ] ; then
				$A2DISMOD fastcgi >> $ISPCP_LOGFILE 2>&1 || true
			fi
		else
			if [ -x $A2DISMOD ] ; then
				$A2DISMOD fcgid >> $ISPCP_LOGFILE 2>&1 || true
			fi
		fi
	fi

	# Ensure that default FastCGI apache module configuration file is disabled
	if [ -f /etc/apache2/conf.d/mod_fastcgi.conf ] ; then
		$CMD_MV /etc/apache2/conf.d/mod_fastcgi.conf \
			/etc/apache2/conf.d/mod_fastcgi.conf.disabled >> $ISPCP_LOGFILE 2>&1 || failed
	fi

	# Ensure that default fcgid apache module configuration file is disabled 
	if [ -f /etc/apache2/conf.d/mod_fcgid.conf ] ; then
		$CMD_MV /etc/apache2/conf.d/mod_fcgid.conf \
			/etc/apache2/conf.d/mod_fcgid.conf.disabled >> $ISPCP_LOGFILE 2>&1 || failed
	fi

	print_status

	#
	## FastCGI Apache module Configuration - End
>>>>>>> b9cc1adb
	#

	#
	## PHP configuration - Begin
	#

<<<<<<< HEAD
	echo -e "\t\tPHP configuration"

	# Disable mod php5
	[ -x $A2DISMOD ] && $A2DISMOD php5
=======
	print_title "PHP post configuration:"

	# Ensure that the apache php5 module is disable 
	if [ -x $A2DISMOD ] ; then
		$A2DISMOD php5 >> $ISPCP_LOGFILE 2>&1 || true
	fi

	print_status
>>>>>>> b9cc1adb

	#
	## PHP configuration - End
	#

	#
	## Postfix Configuration - Begin
	#

<<<<<<< HEAD
	echo "\t\tPostfix Configuration Processing"
=======
	print_title "Postfix configuration:"
>>>>>>> b9cc1adb

	# Fix warning: "not owned by root: /var/spool/postfix"
	# This is because the postgrey package changes the
	# owner of this directory during installation (why ?)
<<<<<<< HEAD
	$CMD_CHOWN root:postfix /var/spool/postfix

	# Sasl postfix configuration
	if [ ! -f /etc/ispcp/postfix/backup/smtpd.conf.system -a \
	    -f /etc/sasl2/smtpd.conf ]; then
		$CMD_CP -a /etc/sasl2/smtpd.conf /etc/ispcp/postfix/backup/smtpd.conf.system
		$CMD_CHMOD 0600 /etc/ispcp/postfix/backup/smtpd.conf.system
	fi

	# First we build a new conffile with available smtpd.conf template
	($CMD_CAT /etc/ispcp/postfix/smtpd.conf) |
	$CMD_SED "
				s/{MTA_SASL_LOG_LEVEL}/$MTA_SASL_LOG_LEVEL/
				s/{MTA_SASL_PWCHECK_METHOD}/$MTA_SASL_PWCHECK_METHOD/
				s/{MTA_SASL_MECH_LIST}/$(echo $MTA_SASL_MECH_LIST | sed 's/,/ /g')/
	 " >/tmp/smtpd.conf.tmp

	if [ "$MTA_SASL_AUXPROP_PLUGIN" != "no" ]; then
		$CMD_SED -i "s/{MTA_SASL_AUXPROP_PLUGIN}/$MTA_SASL_AUXPROP_PLUGIN/" /tmp/smtpd.conf.tmp
	else
		$CMD_SED -i '/auxprop_plugin: {MTA_SASL_AUXPROP_PLUGIN}/d' /tmp/smtpd.conf.tmp
	fi

	# Update sasl configuration file if needed
	if [ -f "$MTA_SASL_CONF_FILE" ] ; then
		oldmd5=`$CMD_MD5 $MTA_SASL_CONF_FILE | cut -d' ' -f1`
		newmd5=`$CMD_MD5 /tmp/smtpd.conf.tmp | cut -d' ' -f1`
		if [ "$oldmd5" != "$newmd5" ]; then
			$CMD_CP -p /tmp/smtpd.conf.tmp /etc/ispcp/postfix/backup/smtpd.conf.ispcp
		fi
	fi

	$CMD_CP -p /etc/ispcp/postfix/backup/smtpd.conf.ispcp $MTA_SASL_CONF_FILE
	$CMD_CHMOD 0600 $MTA_SASL_CONF_FILE /etc/ispcp/postfix/backup/smtpd.conf.ispcp
=======
	if [ -d "/var/spool/postfix" ]; then
		if [ -x /sbin/SuSEconfig ] ; then
			/sbin/SuSEconfig --module postfix >> $ISPCP_LOGFILE 2>&1 || failed
		fi
	fi

	#
	# Sasl postfix configuration
	#

	# Fist, we make a save of the current  file (production file) 
	if [ ! -f /etc/ispcp/postfix/backup/smtpd.conf.system -a -f /etc/sasl2/smtpd.conf ]; then
		$CMD_CP -a /etc/sasl2/smtpd.conf \
			/etc/ispcp/postfix/backup/smtpd.conf.system >> $ISPCP_LOGFILE 2>&1 || failed

		# This file shouldn't be readable by everyone
		$CMD_CHMOD 0600 /etc/ispcp/postfix/backup/smtpd.conf.system >> $ISPCP_LOGFILE 2>&1 || failed
	fi

	# First we build a new configuration file with available
	# /etc/ispcp/postfix/smtpd.conf template
	($CMD_CAT /etc/ispcp/postfix/smtpd.conf) | $CMD_SED "
		s/{MTA_SASL_LOG_LEVEL}/$MTA_SASL_LOG_LEVEL/
		s/{MTA_SASL_PWCHECK_METHOD}/$MTA_SASL_PWCHECK_METHOD/
		s/{MTA_SASL_MECH_LIST}/$(echo $MTA_SASL_MECH_LIST | sed 's/,/ /g')/
	" >/tmp/smtpd.conf.tmp || failed

	# If the user was defined an auxprop plugin in the ispcp.conf file,
	# we should set it in the smtpd.conf file
	if [ "$MTA_SASL_AUXPROP_PLUGIN" != "sasldb" ]; then
		$CMD_SED -i "s/{MTA_SASL_AUXPROP_PLUGIN}/$MTA_SASL_AUXPROP_PLUGIN/" \
			/tmp/smtpd.conf.tmp || failed

	# Otherwise, we should clean the file by remove the replacement variable
	else
		$CMD_SED -i '/auxprop_plugin: {MTA_SASL_AUXPROP_PLUGIN}/d' \
		/tmp/smtpd.conf.tmp || failed
	fi

	# Now, we replace the current production file if the new builded file
	# has not the same sums
	if [ -f "$MTA_SASL_CONF_FILE" ] ; then
		oldmd5=`$CMD_MD5 $MTA_SASL_CONF_FILE | cut -d' ' -f1`
		newmd5=`$CMD_MD5 /tmp/smtpd.conf.tmp | cut -d' ' -f1`

		if [ "$oldmd5" != "$newmd5" ]; then
			$CMD_CP -p /tmp/smtpd.conf.tmp /etc/ispcp/postfix/backup/smtpd.conf.ispcp >> $ISPCP_LOGFILE 2>&1 || failed
		fi
	fi

	$CMD_CP -p /etc/ispcp/postfix/backup/smtpd.conf.ispcp $MTA_SASL_CONF_FILE >> $ISPCP_LOGFILE 2>&1 || failed

	# The smtpd.conf file shouldn't be readable by everyone
	$CMD_CHMOD 0600 $MTA_SASL_CONF_FILE /etc/ispcp/postfix/backup/smtpd.conf.ispcp >> $ISPCP_LOGFILE 2>&1 || failed

	# We remove the temporary file
	rm -f /tmp/smtpd.conf.tmp >> $ISPCP_LOGFILE 2>&1

	print_status
>>>>>>> b9cc1adb

	#
	## Postfix Configuration - End
	#

	#
	## Postgrey Configuration - Begin
	#

<<<<<<< HEAD
	echo -e "\t\tPostgrey Configuration Processing"

	if [ -f /etc/sysconfig/postgrey ] ; then
		$CMD_SED -i 's/#POSTGREY_CONN_OPTIONS="--inet=127.0.0.1:10031"/POSTGREY_CONN_OPTIONS="--inet=127.0.0.1:60000"/' /etc/sysconfig/postgrey
		$CMD_SED -i 's/POSTGREY_CONN_OPTIONS="--unix=\/var\/spool\/postfix\/postgrey\/socket"/#POSTGREY_CONN_OPTIONS="--unix=\/var\/spool\/postfix\/postgrey\/socket"/' /etc/sysconfig/postgrey
	fi

=======
	print_title "Postgrey configuration:"

	if [ -x "/sbin/yast2" ] ; then
		/sbin/yast2 sysconfig set POSTGREY_CONN_OPTIONS="--inet=127.0.0.1:60000" >> $ISPCP_LOGFILE 2>&1 || failed

		if [ -x /sbin/SuSEconfig ] ; then
			/sbin/SuSEconfig >> $ISPCP_LOGFILE 2>&1 || failed
		fi
	fi

	print_status

>>>>>>> b9cc1adb
	#
	## Postgrey Configuration - End
	#

<<<<<<< HEAD
	# 
	## Rkhunter - Begin
	# 

	echo -e "\t\tBuilding rkhunter database (Background process)" 

	/usr/bin/rkhunter --propupd &

	# 
	## Rkhunter - End
	# 
=======
	#
	## Rkhunter - Begin
	#

	print_title "Building rkhunter database:"

	/usr/bin/rkhunter --propupd &> /dev/null &

	print_status

	#
	## Rkhunter - End
	#
>>>>>>> b9cc1adb

	#
	## Courier-Authentication Configuration - Begin
	#

<<<<<<< HEAD
	echo -e "\t\tCourier-Authentication Configuration Processing"

	# Prevent authdaemon warnings related to missing modules in mail log files
	if [ -f /etc/authlib/authdaemonrc ] ; then
		$CMD_SED -i 's/authmodulelist="authuserdb authuserdb authpam authpgsql authldap authmysql authcustom authpipe"/authmodulelist="authuserdb authpam authcustom"/' /etc/authlib/authdaemonrc
	fi

=======
	print_title "Courier-Authentication configuration:"

	# Prevent authdaemon warnings related to missing modules in mail log files
	if [ -f /etc/authlib/authdaemonrc ] ; then
		$CMD_SED -i 's/authmodulelist="authuserdb authuserdb authpam authpgsql authldap \
		authmysql authcustom authpipe"/authmodulelist="authuserdb authpam authcustom"/' \
		/etc/authlib/authdaemonrc >> $ISPCP_LOGFILE 2>&1 || failed
	fi

	print_status
	
>>>>>>> b9cc1adb
	#
	## Courier-Authentication Configuration - End
	#

	#
	## System Init Configuration - Begin
	#

<<<<<<< HEAD
	echo -e "\t\tSystem Init configuration"
=======
	print_title "System Init configuration: "
>>>>>>> b9cc1adb

	# Enable all system init scripts needed by ispCP
	for service in $SERVICES ; do
		if [ -x "/etc/init.d/$service" ]; then
<<<<<<< HEAD
			$INSSERV $service ||true
		fi
	done

	#
	## System Init Configuration - End
	#
	;;
	*)
	exit 0
=======
			if [ -x /sbin/chkconfig ]; then
				# First, we remove all current links to avoid any conflicts
				# Also, we ensure that proftpd is not reachable via xinetd
				/sbin/chkconfig -s -f $service off >> $ISPCP_LOGFILE 2>&1 || true
				
				# Now, we recreate the link
				/sbin/chkconfig -s $service on >> $ISPCP_LOGFILE 2>&1 || true
			fi
				progress
		fi
	done

	print_status

	#
	## System Init Configuration - End
	#

	;;
	*)
		exit 0
>>>>>>> b9cc1adb
	;;
esac

exit 0<|MERGE_RESOLUTION|>--- conflicted
+++ resolved
@@ -5,11 +5,7 @@
 # ispCP ω (OMEGA) a Virtual Hosting Control Panel
 # Copyright (C) 2006-2010 by isp Control Panel - http://ispcp.net
 # author        Laurent Declercq <laurent.declercq@ispcp.net>
-<<<<<<< HEAD
-# version		1.3
-=======
 # version		1.4
->>>>>>> b9cc1adb
 #
 # SVN: $Id$
 #
@@ -36,11 +32,7 @@
 
 # Special note for DevTeam:
 #
-<<<<<<< HEAD
-# It is necessary for the error recovery and update procedures that the scripts 
-=======
 # It is necessary for the error recovery and update procedures that the scripts
->>>>>>> b9cc1adb
 # be idempotent. This means that if it is run successfully, and then it is
 # called again, it doesn't bomb out or cause any harm, but just ensures that
 # everything is the way it ought to be. If the first call failed, or aborted
@@ -50,39 +42,11 @@
 
 set -e
 
-<<<<<<< HEAD
-CONF_FILE=/etc/ispcp/ispcp.conf
-
-if [ ! -f $CONF_FILE ] ; then
- echo "E: $CONF_FILE not found!"
- echo "Fix the problem and try to execute the ispcp-update script!"
- exit 1
-fi
-
-# Read needed entries from ispcp.conf
-for a in `grep -E '(^Version|APACHE_|MTA_|ROOT_|^PHP_FASTCGI|^CMD_|^DEBUG)' $CONF_FILE | sed -e 's/ //g'`; do
-    export $a
-done
-=======
 . $(dirname "$0")/maintainer-helper.sh
->>>>>>> b9cc1adb
 
 A2ENMOD=/usr/sbin/a2enmod
 A2DISMOD=/usr/sbin/a2dismod
 CMD_MD5=/usr/bin/md5sum
-<<<<<<< HEAD
-INSSERV="/sbin/insserv -d"
-
-# List of service required by ispCP
-SERVICES="$CMD_ISPCPN $CMD_ISPCPD fam $CMD_NAMED apache2 $CMD_FTPD postgrey policyd-weight $CMD_MTA $CMD_AUTHD $CMD_IMAP $CMD_IMAP_SSL $CMD_POP $CMD_POP_SSL mysql"
-
-# Get ispCP version (not used at this moment)
-#ISPCP_VERS=`echo $Version | sed -e 's/[A-Z]//g'`
-
-# Get Dist release version (not used at this moment)
-#DIST_VERS=`grep -E '^VERSION' /etc/SuSE-release | sed -e 's/[[:space:]=A-Z]//g'`
-=======
->>>>>>> b9cc1adb
 
 # Please, don't change the order of the following.
 SERVICES="mysql ispcp_daemon ispcp_network fam named apache2 proftpd postgrey \
@@ -95,22 +59,13 @@
 
 	configure)
 
-<<<<<<< HEAD
-=======
 	# Remove old logfile if it exists
 	rm -f $ISPCP_LOGFILE
 
->>>>>>> b9cc1adb
 	#
 	## OpenSuSE firewall configuration - Begin
 	#
 
-<<<<<<< HEAD
-	echo -e "\t\tOpenSuSE Firewall Configuration"
-
-	[ -f /etc/init.d/SuSEfirewall2_setup ] && /etc/init.d/SuSEfirewall2_setup stop
-	[ -f /sbin/yast2 ] && /sbin/yast2 firewall startup manual
-=======
 	print_title "OpenSuSe firewall configuration:"
 
 	# Disabling OpenSuse firewall  (ispCP provides its own)
@@ -119,7 +74,6 @@
 	fi
 
 	print_status
->>>>>>> b9cc1adb
 
 	#
 	## OpenSuSE firewall configuration - End
@@ -129,15 +83,6 @@
 	## Apache2 Configuration - Begin
 	#
 
-<<<<<<< HEAD
-	echo -e "\t\tApache Configuration Processing"
-
-	if [ -f /usr/sbin/suexec2 ] ; then
-		$CMD_CHOWN $ROOT_USER:$APACHE_GROUP /usr/sbin/suexec2
-		$CMD_CHMOD 4755 /usr/sbin/suexec2
-	fi
-
-=======
 	print_title "Apache configuration:"
 
 	# Sets proper permissions for suexec
@@ -148,7 +93,6 @@
 
 	print_status
 
->>>>>>> b9cc1adb
 	#
 	## Apache2 Configuration - End
 	#
@@ -157,27 +101,6 @@
 	## FastCGI Apache module Configuration - Begin
 	#
 
-<<<<<<< HEAD
-	echo -e "\t\tFastCGI module configuration"
-
-	# Enable FastCGI module (fcgid|fascgi) and disable unused
-	if [ ! -z "$PHP_FASTCGI" ] ; then
-		if [ "$PHP_FASTCGI" == "fcgid" ]; then
-			[ -x $A2ENMOD ] && $A2ENMOD $PHP_FASTCGI
-			[ -x $A2DISMOD ] && $A2DISMOD fastcgi
-		else
-			[ -x $A2ENMOD ] && $A2ENMOD $PHP_FASTCGI
-			[ -x $A2DISMOD ] && $A2DISMOD fcgid
-		fi
-	fi
-
-	# Disable default FastCGI modules configuration files
-	[ -f /etc/apache2/conf.d/mod_fastcgi.conf ] && $CMD_MV /etc/apache2/conf.d/mod_fastcgi.conf /etc/apache2/conf.d/mod_fastcgi.conf.disabled
-	[ -f /etc/apache2/conf.d/mod_fcgid.conf ] && $CMD_MV /etc/apache2/conf.d/mod_fcgid.conf /etc/apache2/conf.d/mod_fcgid.conf.disabled
-
-	#
-	## FastCGI Apache module Configuration - Begin
-=======
 	print_title "FastCGI - Apache  module configuration:"
 
 	# Enable FastCGI module (fcgid|fascgi) and disable unused
@@ -213,19 +136,12 @@
 
 	#
 	## FastCGI Apache module Configuration - End
->>>>>>> b9cc1adb
 	#
 
 	#
 	## PHP configuration - Begin
 	#
 
-<<<<<<< HEAD
-	echo -e "\t\tPHP configuration"
-
-	# Disable mod php5
-	[ -x $A2DISMOD ] && $A2DISMOD php5
-=======
 	print_title "PHP post configuration:"
 
 	# Ensure that the apache php5 module is disable 
@@ -234,7 +150,6 @@
 	fi
 
 	print_status
->>>>>>> b9cc1adb
 
 	#
 	## PHP configuration - End
@@ -244,51 +159,11 @@
 	## Postfix Configuration - Begin
 	#
 
-<<<<<<< HEAD
-	echo "\t\tPostfix Configuration Processing"
-=======
 	print_title "Postfix configuration:"
->>>>>>> b9cc1adb
 
 	# Fix warning: "not owned by root: /var/spool/postfix"
 	# This is because the postgrey package changes the
 	# owner of this directory during installation (why ?)
-<<<<<<< HEAD
-	$CMD_CHOWN root:postfix /var/spool/postfix
-
-	# Sasl postfix configuration
-	if [ ! -f /etc/ispcp/postfix/backup/smtpd.conf.system -a \
-	    -f /etc/sasl2/smtpd.conf ]; then
-		$CMD_CP -a /etc/sasl2/smtpd.conf /etc/ispcp/postfix/backup/smtpd.conf.system
-		$CMD_CHMOD 0600 /etc/ispcp/postfix/backup/smtpd.conf.system
-	fi
-
-	# First we build a new conffile with available smtpd.conf template
-	($CMD_CAT /etc/ispcp/postfix/smtpd.conf) |
-	$CMD_SED "
-				s/{MTA_SASL_LOG_LEVEL}/$MTA_SASL_LOG_LEVEL/
-				s/{MTA_SASL_PWCHECK_METHOD}/$MTA_SASL_PWCHECK_METHOD/
-				s/{MTA_SASL_MECH_LIST}/$(echo $MTA_SASL_MECH_LIST | sed 's/,/ /g')/
-	 " >/tmp/smtpd.conf.tmp
-
-	if [ "$MTA_SASL_AUXPROP_PLUGIN" != "no" ]; then
-		$CMD_SED -i "s/{MTA_SASL_AUXPROP_PLUGIN}/$MTA_SASL_AUXPROP_PLUGIN/" /tmp/smtpd.conf.tmp
-	else
-		$CMD_SED -i '/auxprop_plugin: {MTA_SASL_AUXPROP_PLUGIN}/d' /tmp/smtpd.conf.tmp
-	fi
-
-	# Update sasl configuration file if needed
-	if [ -f "$MTA_SASL_CONF_FILE" ] ; then
-		oldmd5=`$CMD_MD5 $MTA_SASL_CONF_FILE | cut -d' ' -f1`
-		newmd5=`$CMD_MD5 /tmp/smtpd.conf.tmp | cut -d' ' -f1`
-		if [ "$oldmd5" != "$newmd5" ]; then
-			$CMD_CP -p /tmp/smtpd.conf.tmp /etc/ispcp/postfix/backup/smtpd.conf.ispcp
-		fi
-	fi
-
-	$CMD_CP -p /etc/ispcp/postfix/backup/smtpd.conf.ispcp $MTA_SASL_CONF_FILE
-	$CMD_CHMOD 0600 $MTA_SASL_CONF_FILE /etc/ispcp/postfix/backup/smtpd.conf.ispcp
-=======
 	if [ -d "/var/spool/postfix" ]; then
 		if [ -x /sbin/SuSEconfig ] ; then
 			/sbin/SuSEconfig --module postfix >> $ISPCP_LOGFILE 2>&1 || failed
@@ -348,7 +223,6 @@
 	rm -f /tmp/smtpd.conf.tmp >> $ISPCP_LOGFILE 2>&1
 
 	print_status
->>>>>>> b9cc1adb
 
 	#
 	## Postfix Configuration - End
@@ -358,15 +232,6 @@
 	## Postgrey Configuration - Begin
 	#
 
-<<<<<<< HEAD
-	echo -e "\t\tPostgrey Configuration Processing"
-
-	if [ -f /etc/sysconfig/postgrey ] ; then
-		$CMD_SED -i 's/#POSTGREY_CONN_OPTIONS="--inet=127.0.0.1:10031"/POSTGREY_CONN_OPTIONS="--inet=127.0.0.1:60000"/' /etc/sysconfig/postgrey
-		$CMD_SED -i 's/POSTGREY_CONN_OPTIONS="--unix=\/var\/spool\/postfix\/postgrey\/socket"/#POSTGREY_CONN_OPTIONS="--unix=\/var\/spool\/postfix\/postgrey\/socket"/' /etc/sysconfig/postgrey
-	fi
-
-=======
 	print_title "Postgrey configuration:"
 
 	if [ -x "/sbin/yast2" ] ; then
@@ -379,52 +244,28 @@
 
 	print_status
 
->>>>>>> b9cc1adb
 	#
 	## Postgrey Configuration - End
 	#
 
-<<<<<<< HEAD
-	# 
+	#
 	## Rkhunter - Begin
-	# 
-
-	echo -e "\t\tBuilding rkhunter database (Background process)" 
-
-	/usr/bin/rkhunter --propupd &
-
-	# 
+	#
+
+	print_title "Building rkhunter database:"
+
+	/usr/bin/rkhunter --propupd &> /dev/null &
+
+	print_status
+
+	#
 	## Rkhunter - End
-	# 
-=======
-	#
-	## Rkhunter - Begin
-	#
-
-	print_title "Building rkhunter database:"
-
-	/usr/bin/rkhunter --propupd &> /dev/null &
-
-	print_status
-
-	#
-	## Rkhunter - End
-	#
->>>>>>> b9cc1adb
+	#
 
 	#
 	## Courier-Authentication Configuration - Begin
 	#
 
-<<<<<<< HEAD
-	echo -e "\t\tCourier-Authentication Configuration Processing"
-
-	# Prevent authdaemon warnings related to missing modules in mail log files
-	if [ -f /etc/authlib/authdaemonrc ] ; then
-		$CMD_SED -i 's/authmodulelist="authuserdb authuserdb authpam authpgsql authldap authmysql authcustom authpipe"/authmodulelist="authuserdb authpam authcustom"/' /etc/authlib/authdaemonrc
-	fi
-
-=======
 	print_title "Courier-Authentication configuration:"
 
 	# Prevent authdaemon warnings related to missing modules in mail log files
@@ -436,7 +277,6 @@
 
 	print_status
 	
->>>>>>> b9cc1adb
 	#
 	## Courier-Authentication Configuration - End
 	#
@@ -445,27 +285,11 @@
 	## System Init Configuration - Begin
 	#
 
-<<<<<<< HEAD
-	echo -e "\t\tSystem Init configuration"
-=======
 	print_title "System Init configuration: "
->>>>>>> b9cc1adb
 
 	# Enable all system init scripts needed by ispCP
 	for service in $SERVICES ; do
 		if [ -x "/etc/init.d/$service" ]; then
-<<<<<<< HEAD
-			$INSSERV $service ||true
-		fi
-	done
-
-	#
-	## System Init Configuration - End
-	#
-	;;
-	*)
-	exit 0
-=======
 			if [ -x /sbin/chkconfig ]; then
 				# First, we remove all current links to avoid any conflicts
 				# Also, we ensure that proftpd is not reachable via xinetd
@@ -487,7 +311,6 @@
 	;;
 	*)
 		exit 0
->>>>>>> b9cc1adb
 	;;
 esac
 

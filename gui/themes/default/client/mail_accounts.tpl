--- conflicted
+++ resolved
@@ -48,11 +48,7 @@
 					<th>{TR_MAIL}</th>
 					<th>{TR_TYPE}</th>
 					<th>{TR_STATUS}</th>
-<<<<<<< HEAD
-					<th>{TR_QUOTA_USE}</th>
-=======
 					<th>{TR_QUOTA}</th>
->>>>>>> 271e200a
 					<th>{TR_ACTION}</th>
                     <th>{TR_DEL_ITEM}  <!-- BDP: mark_all_mails_to_delete --><input type="checkbox" id="checkAll" name="checkAll" /><!-- EDP: mark_all_mails_to_delete --></th>
 				</tr>

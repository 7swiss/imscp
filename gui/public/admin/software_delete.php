--- conflicted
+++ resolved
@@ -151,12 +151,7 @@
 
 		$tpl->assign(
 			array(
-<<<<<<< HEAD
 				'TR_MANAGE_SOFTWARE_PAGE_TITLE' => tr('i-MSCP - Software Management'),
-				'THEME_CHARSET' => tr('encoding'),
-=======
-				'TR_MANAGE_SOFTWARE_PAGE_TITLE' => tr('i-MSCP - Softwares Management'),
->>>>>>> 21440674
 				'ISP_LOGO' => layout_getUserLogo(),
 				'TR_DELETE_SEND_TO' => tr('Send message to'),
 				'TR_DELETE_MESSAGE_TEXT' => tr('Message'),

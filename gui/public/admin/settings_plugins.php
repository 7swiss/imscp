<?php
/**
 * i-MSCP - internet Multi Server Control Panel
 * Copyright (C) 2010-2013 by i-MSCP Team
 *
 * This program is free software; you can redistribute it and/or
 * modify it under the terms of the GNU General Public License
 * as published by the Free Software Foundation; either version 2
 * of the License, or (at your option) any later version.
 *
 * This program is distributed in the hope that it will be useful,
 * but WITHOUT ANY WARRANTY; without even the implied warranty of
 * MERCHANTABILITY or FITNESS FOR A PARTICULAR PURPOSE.  See the
 * GNU General Public License for more details.
 *
 * You should have received a copy of the GNU General Public License
 * along with this program; if not, write to the Free Software
 * Foundation, Inc., 51 Franklin Street, Fifth Floor, Boston, MA  02110-1301, USA.
 *
 * @category    iMSCP
 * @package     iMSCP_Core
 * @subpackage  Admin_Plugin
 * @copyright   2010-2013 by i-MSCP Team
 * @author      Laurent Declercq <l.declercq@nuxwin.com>
 * @link        http://www.i-mscp.net i-MSCP Home Site
 * @license     http://www.gnu.org/licenses/gpl-2.0.html GPL v2
 */

/***********************************************************************************************************************
 * Script functions
 */

/**
 * Upload plugin archive into the gui/plugins directory
 *
 * Supported archives: zip tar.gz and tar.bz2
 *
 * @param iMSCP_Plugin_Manager $pluginManager
 * @return bool TRUE on success, FALSE on failure
 */
function admin_pluginManagerUploadPlugin($pluginManager)
{
	$pluginDirectory = $pluginManager->getPluginDirectory();
	$tmpDirectory = GUI_ROOT_DIR . '/data/tmp';
	$ret = false;

	if (isset($_FILES['pluginArchive'])) {
		$beforeMove = function ($tmpDirectory) {
			$tmpFilePath = $_FILES['pluginArchive']['tmp_name'];

			if (!checkMimeType($tmpFilePath, array('application/x-gzip','application/x-bzip2', 'application/zip'))) {
				set_page_message(tr('Only tar.gz, tar.bz2 and zip archives are supported.'), 'error');
				return false;
			}

			$pluginArchiveSize = $_FILES['pluginArchive']['size'];
			$maxUploadFileSize = utils_getMaxFileUpload();

			if($pluginArchiveSize > $maxUploadFileSize) {
				set_page_message(
					tr(
						'Plugin archive exceeds the maximum upload size (%s). Max upload size is: %s.',
						bytesHuman($pluginArchiveSize),
						bytesHuman($maxUploadFileSize)
					),
					'error'
				);
				return false;
			}

			return $tmpDirectory . '/' . $_FILES['pluginArchive']['name'];
		};

		if (($archPath = utils_uploadFile('pluginArchive', array($beforeMove, $tmpDirectory))) !== false) {
			$zipArch = (substr($archPath, -3) === 'zip');

			try {
				if (!$zipArch) {
					$arch = new PharData($archPath);
					$name = $arch->getBasename();

					if(!isset($arch["$name/$name.php"])) {
						throw new iMSCP_Exception(tr('File %s is missing in plugin directory.', "$name.php"));
					}
				} else {
					$arch = new ZipArchive;

					if ($arch->open($archPath) === true) {
						if(($name = $arch->getNameIndex(0, ZIPARCHIVE::FL_UNCHANGED)) !== false) {
							$name = rtrim($name, '/');

							$index = $arch->locateName("$name.php", ZipArchive::FL_NODIR);

							if($index !== false) {
								if(($stats = $arch->statIndex($index))) {
									if($stats['name'] != "$name/$name.php") {
										throw new iMSCP_Exception(tr('File %s is missing in plugin directory.', "$name.php"));
									}
								} else {
									throw new iMSCP_Exception(tr('Unable to get stats for file %s.', "$name.php"));
								}
							} else {
								throw new iMSCP_Exception(tr('File %s is missing in plugin directory.', "$name.php"));
							}
						} else {
							throw new iMSCP_Exception(tr('Unable to find plugin root directory.'));
						}
					} else {
						throw new iMSCP_Exception(tr('Unable to open archive.'));
					}
				}

				if($pluginManager->isKnown($name) && $pluginManager->isProtected($name)) {
					throw new iMSCP_Exception(tr('You are not allowed to update a protected plugin.'));
				}

				# Backup current plugin directory in temporary directory if exists
				if(is_dir("$pluginDirectory/$name")) {
					if(!@rename("$pluginDirectory/$name", "$tmpDirectory/$name")) {
						throw new iMSCP_Exception(
							tr('Unable to backup %s plugin directory.', "<strong>$name</strong>")
						);
					}
				}

				if(!$zipArch) {
					$arch->extractTo($pluginDirectory, null, true);
				} elseif(!$arch->extractTo($pluginDirectory)) {
					throw new iMSCP_Exception(tr('Unable to extract plugin archive.'));
				}

				$ret  = true;
			} catch (Exception $e) {
				if($e instanceof iMSCP_Exception) {
					set_page_message($e->getMessage(), 'error');
				} else {
					set_page_message(tr('Unable to extract plugin archive: %s', $e->getMessage()), 'error');
				}

				if(isset($name) && is_dir("$tmpDirectory/$name")) {
					// Restore previous plugin directory on error
					if(!@rename("$tmpDirectory/$name", "$pluginDirectory/$name")) {
						set_page_message(tr('Unable to restore %s plugin directory', "<strong>$name</strong>"), 'error');
					}
				}
			}

			@unlink($archPath); // Cleanup
			if (isset($name)) utils_removeDir("$tmpDirectory/$name"); // cleanup
		}
	} else {
		showBadRequestErrorPage();
	}

	return $ret;
}

/**
 * Translate plugin status
 *
 * @param string $rawPluginStatus Raw plugin status
 * @return string Translated plugin status
 */
function admin_pluginManagerTrStatus($rawPluginStatus)
{
	switch($rawPluginStatus) {
		case 'enabled':
			return tr('Activated');
		case 'uninstalled':
		case 'disabled':
			return tr('Deactivated');
		case 'toinstall':
		case 'toenable':
			return tr('Activation in progress...');
		case 'tochange':
			return tr('Change in progress...');
		case 'toupdate':
			return tr('Update in progress...');
			break;
		case 'touninstall':
			return tr('Deletion in progress...');
		case 'todisable':
			return tr('Deactivation in progress...');
		default:
			return tr('Unknown error');
	}
}

/**
 * Generates plugins list from database
 *
 * @param iMSCP_pTemplate $tpl Template engine instance
 * @param iMSCP_Plugin_Manager $pluginManager
 * @return void
 */
function admin_pluginManagerGeneratePluginList($tpl, $pluginManager)
{
	$pluginList = $pluginManager->getPluginList('Action', false);

	if (empty($pluginList)) {
		$tpl->assign('PLUGINS_BLOCK', '');
		set_page_message(tr('Plugin list is empty.'), 'info');
	} else {
		sort($pluginList);
		$cacheFile = PERSISTENT_PATH . '/protected_plugins.php';
		$protectTooltip = '<span style="color:rgb(96, 0, 14);cursor:pointer" title="' .
			tr('To unprotect this plugin, you must edit the %s file', $cacheFile) . '">' .
			tr('Protected plugin') . '</span>';

		$hasLoadedPlugins = false;

		foreach ($pluginList as $pluginName) {
			if (($plugin = $pluginManager->load($pluginName, false, false)) !== null) {
				$pluginInfo = $plugin->getInfo();
				$pluginStatus = $pluginManager->getStatus($pluginName);
				$tpl->assign(
					array(
						'PLUGIN_NAME' => tohtml($plugin->getName()),
						'PLUGIN_DESCRIPTION' => tohtml($pluginInfo['desc']),
						'PLUGIN_STATUS' => ($pluginManager->hasError($pluginName))
							? tohtml(admin_pluginManagerTrStatus('unknown'))
							: tohtml(admin_pluginManagerTrStatus($pluginStatus)),
						'PLUGIN_VERSION' => tohtml($pluginInfo['version']),
						'PLUGIN_AUTHOR' => tohtml($pluginInfo['author']),
						'PLUGIN_MAILTO' => tohtml($pluginInfo['email']),
						'PLUGIN_SITE' => tohtml($pluginInfo['url'])
					)
				);

				if($pluginManager->hasError($pluginName)) {
					$tpl->assign(
						'PLUGIN_STATUS_DETAILS',
<<<<<<< HEAD
						tr(
							'An unexpected error occurred while plugin %s attempt: %s',
							$trAction[$pluginStatus], '<br /><br />' . $pluginManager->getError($pluginName)
						)
=======
						tr('An unexpected error occured: %s', '<br /><br />' . $pluginManager->getError($pluginName))
>>>>>>> a34dc962
					);
					$tpl->parse('PLUGIN_STATUS_DETAILS_BLOCK', 'plugin_status_details_block');
					$tpl->assign(array('PLUGIN_DEACTIVATE_LINK' => '', 'PLUGIN_ACTIVATE_LINK' => ''));
				} else {
					$tpl->assign('PLUGIN_STATUS_DETAILS_BLOCK', '');

					if($pluginManager->isProtected($pluginName)) {
						$tpl->assign(array('PLUGIN_ACTIVATE_LINK' => $protectTooltip, 'PLUGIN_DEACTIVATE_LINK' => ''));
					} elseif($pluginManager->isDeactivated($pluginName)) {
						$tpl->assign('PLUGIN_DEACTIVATE_LINK', '');
						$tpl->parse('PLUGIN_ACTIVATE_LINK', 'plugin_activate_link');
					} elseif($pluginManager->isActivated($pluginName)) {
						$tpl->assign('PLUGIN_ACTIVATE_LINK', '');
						$tpl->parse('PLUGIN_DEACTIVATE_LINK', 'plugin_deactivate_link');
					}  else {
						$tpl->assign(array('PLUGIN_DEACTIVATE_LINK' => '', 'PLUGIN_ACTIVATE_LINK' => ''));
					}
				}

				$tpl->parse('PLUGIN_BLOCK', '.plugin_block');
				$hasLoadedPlugins = true;
			}
		}

		if (!$hasLoadedPlugins) {
			set_page_message(tr('Plugin list is empty.'), 'info');
			$tpl->assign('PLUGINS_BLOCK', '');
		}
	}
}

/**
 * Execute the given action for the given plugin
 *
 * @param iMSCP_Plugin_Manager $pluginManager
 * @param string $pluginName Plugin name
 * @param string $action Action (activate|deactivate|delete|protect)
 * @param bool $force Force action
 * @return void
 */
function admin_pluginManagerDoAction($pluginManager, $pluginName, $action, $force = false)
{
	$pluginName = clean_input($pluginName);

	if ($pluginManager->isKnown($pluginName)) {
		if ($pluginManager->isProtected($pluginName)) {
			set_page_message(tr('Plugin %s is protected.', "<strong>$pluginName</strong>"), 'error');
		} elseif ($action == 'activate' && $pluginManager->isActivated($pluginName)) {
			set_page_message(tr('Plugin %s is already activated.', "<strong>$pluginName</strong>"), 'error');
		} elseif ($action == 'deactivate' && $pluginManager->isDeactivated($pluginName)) {
			set_page_message(tr('Plugin %s is already deactivated.', "<strong>$pluginName</strong>"), 'error');
		} else {
			if (!$pluginManager->{$action}($pluginName, $force)) {
				switch($action) {
					case 'activate':
						$message = tr('Plugin manager was unable to activate the %s plugin.', "<strong>$pluginName</strong>");
						break;
					case 'update':
						$message = tr('Plugin manager was unable to update the %s plugin.', "<strong>$pluginName</strong>");
						break;
					case 'change':
						$message = tr('Plugin manager was unable to change the %s plugin.', "<strong>$pluginName</strong>");
						break;
					case 'deactivate':
						$message = tr('Plugin manager was unable to deactivate the %s plugin.', "<strong>$pluginName</strong>");
						break;
					case 'delete':
						$message = tr('Plugin manager was unable to delete the %s plugin.', "<strong>$pluginName</strong>");
						break;
					default:
						$message = tr('Plugin manager was unable to protect the %s plugin.', "<strong>$pluginName</strong>");
				}

				set_page_message($message, 'error');
			} else {
				if($pluginManager->hasBackend($pluginName)) {
					switch($action) {
						case 'activate':
							$message = tr('Plugin %s successfully scheduled for activation.', "<strong>$pluginName</strong>");
							break;
						case 'update':
							$message =  tr('Plugin %s successfully scheduled for update.', "<strong>$pluginName</strong>");
							break;
						case 'change':
							$message = tr('Plugin %s successfully scheduled for change.', "<strong>$pluginName</strong>");
							break;
						case 'deactivate':
							$message = tr('Plugin %s successfully scheduled for deactivation.', "<strong>$pluginName</strong>");
							break;
						default:
							$message = tr('Plugin %s successfully scheduled for deletion.',"<strong>$pluginName</strong>");
					}

					set_page_message($message, 'success');
				} else {
					switch($action) {
						case 'activate':
							$message = tr('Plugin %s successfully activated.', "<strong>$pluginName</strong>");
							break;
						case 'update':
							$message =  tr('Plugin %s successfully updated.', "<strong>$pluginName</strong>");
							break;
						case 'deactivate':
							$message = tr('Plugin %s successfully deactivated.', "<strong>$pluginName</strong>");
							break;
						default:
							$message = tr('Plugin %s successfully deleted.',"<strong>$pluginName</strong>");
					}

					set_page_message($message, 'success');
				}
			}
		}
	} else {
		showBadRequestErrorPage();
	}
}

/**
 * Do bulk action (activate|deactivate|protect)
 *
 * @param iMSCP_Plugin_Manager $pluginManager
 * @return void
 */
function admin_pluginManagerDoBulkAction($pluginManager)
{
	$action = clean_input($_POST['bulkActions']);

	if(!in_array($action, array('activate', 'deactivate', 'delete', 'protect'))) {
		showBadRequestErrorPage();
	} elseif(isset($_POST['checked']) && is_array($_POST['checked']) && !empty($_POST['checked'])) {
		foreach ($_POST['checked'] as $pluginName) {
			$pluginName = clean_input($pluginName);
			admin_pluginManagerDoAction($pluginManager, $pluginName, $action);
		}
	} else {
		set_page_message(tr('You must select a plugin.'), 'error');
	}
}

/**
 * Update plugin list
 *
 * @param iMSCP_Plugin_Manager $pluginManager
 * @return void
 */
function admin_pluginManagerUpdatePluginList($pluginManager)
{
	iMSCP_Events_Manager::getInstance()->dispatch(
		iMSCP_Events::onBeforeUpdatePluginList, array('pluginManager' => $pluginManager)
	);

	$info = $pluginManager->updatePluginList();

	iMSCP_Events_Manager::getInstance()->dispatch(
		iMSCP_Events::onAfterUpdatePluginList, array('pluginManager' => $pluginManager)
	);

	set_page_message(
		tr('Plugin list successfully updated.') .
		'<br />' .
		tr(
			'%s new plugin(s) found, %s plugin(s) updated, and %s plugin(s) deleted.',
			"<strong>{$info['new']}</strong>",
			"<strong>{$info['updated']}</strong>",
			"<strong>{$info['deleted']}</strong>"
		),
		'success'
	);
}
/***********************************************************************************************************************
 * Main script
 */

// Include core library
require 'imscp-lib.php';

iMSCP_Events_Manager::getInstance()->dispatch(iMSCP_Events::onAdminScriptStart);

check_login('admin');

if(iMSCP_Registry::isRegistered('pluginManager')) {
	/** @var iMSCP_Plugin_Manager $pluginManager */
	$pluginManager = iMSCP_Registry::get('pluginManager');
} else {
	throw new iMSCP_Plugin_Exception('An unexpected error occurred');
}

// Dispatches the request
if (isset($_GET['updatePluginList'])) {
	admin_pluginManagerUpdatePluginList($pluginManager);
	redirectTo('settings_plugins.php');
} elseif (isset($_GET['activate'])) {
	$pluginName = clean_input($_GET['activate']);
	admin_pluginManagerDoAction($pluginManager, $pluginName, 'activate');
	redirectTo('settings_plugins.php');
} elseif (isset($_GET['deactivate'])) {
	$pluginName = clean_input($_GET['deactivate']);
	admin_pluginManagerDoAction($pluginManager, $pluginName, 'deactivate');
	redirectTo('settings_plugins.php');
} elseif (isset($_GET['delete'])) {
	$pluginName = clean_input($_GET['delete']);
	admin_pluginManagerDoAction($pluginManager, $pluginName, 'delete');
	redirectTo('settings_plugins.php');
} elseif (isset($_GET['retry'])) {
	$pluginName = clean_input($_GET['retry']);

	if($pluginManager->isKnown($pluginName)) {
		switch($pluginManager->getStatus($pluginName)) {
			case 'toinstall':
			case 'toenable':
				$action = 'activate';
				break;
			case 'toupdate':
				$action = 'update';
				break;
			case 'todisable':
				$action = 'deactivate';
				break;
			case 'touninstall':
				$action = 'delete';
				break;
			case 'tochange':
				$action = 'change';
				break;
			default:
				showBadRequestErrorPage();
		}

		admin_pluginManagerDoAction($pluginManager, $pluginName, $action, true);
		redirectTo('settings_plugins.php');
	} else {
		showBadRequestErrorPage();
	}
} elseif (isset($_GET['protect'])) {
	$pluginName = clean_input($_GET['protect']);
	admin_pluginManagerDoAction($pluginManager, $pluginName, 'protect');
	redirectTo('settings_plugins.php');
} elseif (isset($_POST['bulkActions'])) {
	admin_pluginManagerDoBulkAction($pluginManager);
	redirectTo('settings_plugins.php');
} elseif(!empty($_FILES)) {
	if (admin_pluginManagerUploadPlugin($pluginManager)) {
		set_page_message(tr('Plugin successfully uploaded.'), 'success');
		admin_pluginManagerUpdatePluginList($pluginManager);
		redirectTo('settings_plugins.php');
	}
}

/** @var $cfg iMSCP_Config_Handler_File */
$cfg = iMSCP_Registry::get('config');

$tpl = new iMSCP_pTemplate();
$tpl->define_dynamic(
	array(
		'layout' => 'shared/layouts/ui.tpl',
		'page' => 'admin/settings_plugins.tpl',
		'page_message' => 'layout',
		'plugins_block' => 'page',
		'plugin_block' => 'plugins_block',
		'plugin_status_details_block' => 'plugin_block',
		'plugin_activate_link' => 'plugin_block',
		'plugin_deactivate_link' => 'plugin_block',
	)
);

$tpl->assign(
	array(
<<<<<<< HEAD
		'TR_PAGE_TITLE' => tr('Admin / Settings / Plugins Management'),
=======
		'TR_PAGE_TITLE' => tr('Admin / Settings / Plugin management'),
>>>>>>> a34dc962
		'ISP_LOGO' => layout_getUserLogo(),
		'DATATABLE_TRANSLATIONS' => getDataTablesPluginTranslations(),
		'TR_BULK_ACTIONS' => tr('Bulk Actions'),
		'TR_PLUGIN' => tr('Plugin'),
		'TR_DESCRIPTION' => tr('Description'),
		'TR_STATUS' => tr('Status'),
		'TR_ACTIONS' => tr('Actions'),
		'TR_ACTIVATE' => tr('Activate'),
		'TR_ACTIVATE_TOOLTIP' => tr('Activate this plugin.'),
		'TR_DEACTIVATE_TOOLTIP' => tr('Deactivate this plugin.'),
		'TR_DEACTIVATE' => tr('Deactivate'),
		'TR_PROTECT' => tojs(tr('Protect', true)),
		'TR_DELETE' => tr('Delete'),
		'TR_DELETE_TOOLTIP' => ('Delete this plugin'),
		'TR_PROTECT_TOOLTIP' => tr('Protect this plugin'),
		'TR_PLUGIN_CONFIRMATION_TITLE' => tojs(tr('Confirmation for plugin protection', true)),
		'TR_PROTECT_CONFIRMATION' => tr("If you protect a plugin, you'll no longer be able to deactivate it from the plugin management interface."),
		'TR_CANCEL' => tojs(tr('Cancel', true)),
		'TR_VERSION' => tr('Version'),
		'TR_BY' => tr('By'),
		'TR_VISIT_PLUGIN_SITE' => tr('Visit plugin site'),
		'TR_UPDATE_PLUGIN_LIST' => tr('Update plugin list'),
		'TR_APPLY' => tr('Apply'),
		'TR_PLUGIN_UPLOAD' => tr('Plugins Upload'),
		'TR_UPLOAD' => tr('Upload'),
		'TR_PLUGIN_ARCHIVE' => tr('Plugin archive'),
		'TR_PLUGIN_ARCHIVE_TOOLTIP' => tr('Only tar.gz, tar.bz2 and zip archives are accepted.'),
		'TR_PLUGIN_HINT' => tr('Plugins hook into i-MSCP to extend its functionality with custom features. Plugins are developed independently from the core i-MSCP application by thousands of developers all over the world. You can find new plugins to install by browsing the %s.', true, '<u><a href="http://plugins.i-mscp.net" target="_blank">' . tr('i-MSCP plugin repository') . '</a></u>'),
		'TR_CLICK_FOR_MORE_DETAILS' => tr('Click here for more details'),
		'TR_ERROR_DETAILS' => tojs(tr('Error details', true)),
		'TR_FORCE_RETRY' => tojs(tr('Force retry', true)),
		'TR_CLOSE' => tojs(tr('Close', true))
	)
);

generateNavigation($tpl);
admin_pluginManagerGeneratePluginList($tpl, $pluginManager);
generatePageMessage($tpl);

$tpl->parse('LAYOUT_CONTENT', 'page');

iMSCP_Events_Manager::getInstance()->dispatch(iMSCP_Events::onAdminScriptEnd, array('templateEngine' => $tpl));

$tpl->prnt();

unsetMessages();<|MERGE_RESOLUTION|>--- conflicted
+++ resolved
@@ -230,14 +230,7 @@
 				if($pluginManager->hasError($pluginName)) {
 					$tpl->assign(
 						'PLUGIN_STATUS_DETAILS',
-<<<<<<< HEAD
-						tr(
-							'An unexpected error occurred while plugin %s attempt: %s',
-							$trAction[$pluginStatus], '<br /><br />' . $pluginManager->getError($pluginName)
-						)
-=======
-						tr('An unexpected error occured: %s', '<br /><br />' . $pluginManager->getError($pluginName))
->>>>>>> a34dc962
+						tr('An unexpected error occurred: %s', '<br /><br />' . $pluginManager->getError($pluginName))
 					);
 					$tpl->parse('PLUGIN_STATUS_DETAILS_BLOCK', 'plugin_status_details_block');
 					$tpl->assign(array('PLUGIN_DEACTIVATE_LINK' => '', 'PLUGIN_ACTIVATE_LINK' => ''));
@@ -506,11 +499,7 @@
 
 $tpl->assign(
 	array(
-<<<<<<< HEAD
-		'TR_PAGE_TITLE' => tr('Admin / Settings / Plugins Management'),
-=======
-		'TR_PAGE_TITLE' => tr('Admin / Settings / Plugin management'),
->>>>>>> a34dc962
+		'TR_PAGE_TITLE' => tr('Admin / Settings / Plugin Management'),
 		'ISP_LOGO' => layout_getUserLogo(),
 		'DATATABLE_TRANSLATIONS' => getDataTablesPluginTranslations(),
 		'TR_BULK_ACTIONS' => tr('Bulk Actions'),

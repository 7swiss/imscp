--- conflicted
+++ resolved
@@ -82,12 +82,7 @@
 
 $tpl->assign(
 	array(
-<<<<<<< HEAD
-		'THEME_CHARSET' => tr('encoding'),
 		'TR_PAGE_TITLE' => tr('Reseller / Support / Open Tickets'),
-=======
-		'TR_PAGE_TITLE' => tr('Reseller / Support / Tickets Open'),
->>>>>>> 21440674
 		'ISP_LOGO' => layout_getUserLogo(),
 		'TR_TICKET_STATUS' => tr('Status'),
 		'TR_TICKET_FROM' => tr('From'),

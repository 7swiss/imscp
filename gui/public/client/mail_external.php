<?php
/**
 * i-MSCP - internet Multi Server Control Panel
 *
 * This program is free software; you can redistribute it and/or
 * modify it under the terms of the GNU General Public License
 * as published by the Free Software Foundation; either version 2
 * of the License, or (at your option) any later version.
 *
 * This program is distributed in the hope that it will be useful,
 * but WITHOUT ANY WARRANTY; without even the implied warranty of
 * MERCHANTABILITY or FITNESS FOR A PARTICULAR PURPOSE.  See the
 * GNU General Public License for more details.
 *
 * You should have received a copy of the GNU General Public License
 * along with this program; if not, write to the Free Software
 * Foundation, Inc., 51 Franklin Street, Fifth Floor, Boston, MA  02110-1301, USA.
 *
 * @category    iMSCP
 * @package     iMSCP_Core
 * @subpackage  Client
 * @copyright   2010-2013 by i-MSCP team
 * @author      Laurent Declercq <l.declercq@nuxwin.com>
 * @author      iMSCP Team
 * @link        http://www.i-mscp.net i-MSCP Home Site
 * @license     http://www.gnu.org/licenses/gpl-2.0.txt GPL v2
 */

/***********************************************************************************************************************
 * Functions
 */

/**
 * Generate an external mail server item
 *
 * @access private
 * @param iMSCP_pTemplate $tpl Template instance
 * @param string $externalMail Status of external mail for the domain
 * @param int $domainId Domain id
 * @param string $domainName Domain name
 * @param string $status Item status
 * @param string $type Domain type (normal for domain or alias for domain alias)
 * @return void
 */
function _client_generateItem($tpl, $externalMail, $domainId, $domainName, $status, $type)
{
	/** @var $cfg iMSCP_Config_Handler_File */
	$cfg = iMSCP_Registry::get('config');
	$idnDomainName = decode_idna($domainName);
	$statusOk = $cfg->ITEM_OK_STATUS;
	$queryParam = urlencode("$domainId;$type");
	$htmlDisabled = $cfg->HTML_DISABLED;

	if ($externalMail == 'off') {
		$tpl->assign(
			array(
				'DOMAIN' => $idnDomainName,
				'STATUS' => ($status == $statusOk) ? tr('Deactivated') : translate_dmn_status($status),
				'DISABLED' => $htmlDisabled,
				'ITEM_TYPE' => $type,
				'ITEM_ID' => $domainId,
				'ACTIVATE_URL' => ($status == $statusOk) ? "mail_external_add.php?item=$queryParam" : '#',
				'TR_ACTIVATE' => ($status == $statusOk) ? tr('Activate') : tr('N/A'),
				'EDIT_LINK' => '',
				'DEACTIVATE_LINK' => ''
			)
		);

		$tpl->parse('ACTIVATE_LINK', 'activate_link');
	} elseif ($externalMail == 'on' || $externalMail == 'wildcard') {
		$tpl->assign(
			array(
				'DOMAIN' => $idnDomainName,
				'STATUS' => ($status == $statusOk) ?
					($externalMail == 'on') ? tr('Activated') : tr('Wildcard MX only') : translate_dmn_status($status),
				'DISABLED' => ($status == $statusOk) ? '' : $htmlDisabled,
				'ITEM_TYPE' => $type,
				'ITEM_ID' => $domainId,
				'ACTIVATE_LINK' => '',
				'TR_EDIT' => ($status == $statusOk) ? tr('Edit') : tr('N/A'),
				'EDIT_URL' => ($status == $statusOk) ? "mail_external_edit.php?item=$queryParam" : '#',
				'TR_DEACTIVATE' => ($status == $statusOk) ? tr('Deactivate') : tr('N/A'),
				'DEACTIVATE_URL' => ($status == $statusOk) ? "mail_external_delete.php?item=$queryParam" : '#'
			)
		);

		$tpl->parse('EDIT_LINK', 'edit_link');
		$tpl->parse('DEACTIVATE_LINK', 'deactivate_link');
	}
}

/**
 * Generate external mail server item list
 *
 * @access private
 * @param iMSCP_pTemplate $tpl Template engine
 * @param int $domainId Domain id
 * @param string $domainName Domain name
 * @return void
 */
function _client_generateItemList($tpl, $domainId, $domainName)
{
	$query = 'SELECT `domain_status`, `external_mail` FROM `domain` WHERE `domain_id` = ?';
	$stmt = exec_query($query, $domainId);

	_client_generateItem(
		$tpl, $stmt->fields['external_mail'], $domainId, $domainName, $stmt->fields['domain_status'], 'normal'
	);

	$tpl->parse('ITEM', '.item');

	$query = 'SELECT `alias_id`, `alias_name`, `alias_status`, `external_mail` FROM `domain_aliasses` WHERE `domain_id` = ?';
	$stmt = exec_query($query, $domainId);

	if ($stmt->rowCount()) {
		while (!$stmt->EOF) {
			_client_generateItem(
				$tpl, $stmt->fields['external_mail'], $stmt->fields['alias_id'], $stmt->fields['alias_name'],
				$stmt->fields['alias_status'], 'alias'
			);

			$tpl->parse('ITEM', '.item');
			$stmt->moveNext();
		}
	}
}

/**
 * Generates view
 *
 * @param iMSCP_ptemplate $tpl
 * @return void
 */
function client_generateView($tpl)
{
	//$tpl = iMSCP_Registry::get('templateEngine');
	$tpl->assign(
		array(
<<<<<<< HEAD
			'TR_PAGE_TITLE' => tr('Client / Email / External Mail Server'),
			'THEME_CHARSET' => tr('encoding'),
=======
			'TR_PAGE_TITLE' => tr('Client / Mail / External Mail Server'),
>>>>>>> 21440674
			'ISP_LOGO' => layout_getUserLogo(),
			'TR_DOMAIN' => tr('Domain'),
			'TR_STATUS' => tr('Status'),
			'TR_ACTION' => tr('Action'),
			'TR_DEACTIVATE_MESSAGE' => tr("Are you sure you want to deactivate the external mail server(s) for the '%s' domain?", true, '%s'),
			'TR_DEACTIVATE_SELECTED_ITEMS' => tr('Deactivate selected items')
		)
	);

	$domainProps = get_domain_default_props($_SESSION['user_id']);
	$domainId = $domainProps['domain_id'];
	$domainName = $domainProps['domain_name'];
	_client_generateItemList($tpl, $domainId, $domainName);
}

/***********************************************************************************************************************
 * Main
 */

// Include core library
require_once 'imscp-lib.php';

iMSCP_Events_Manager::getInstance()->dispatch(iMSCP_Events::onClientScriptStart);

check_login('user');

if (customerHasFeature('external_mail')) {
	//$tpl = iMSCP_Registry::set('templateEngine', new iMSCP_pTemplate());
	$tpl = new iMSCP_pTemplate();
	$tpl->define_dynamic(
		array(
			'layout' => 'shared/layouts/ui.tpl',
			'page' => 'client/mail_external.tpl',
			'page_message' => 'layout',
			'item' => 'page',
			'activate_link' => 'item',
			'edit_link' => 'item',
			'deactivate_link' => 'item'
		)
	);

	generateNavigation($tpl);
	client_generateView($tpl);
	generatePageMessage($tpl);

	$tpl->parse('LAYOUT_CONTENT', 'page');
	iMSCP_Events_Manager::getInstance()->dispatch(iMSCP_Events::onClientScriptEnd, array('templateEngine' => $tpl));
	$tpl->prnt();
	unsetMessages();
} else {
	showBadRequestErrorPage();
}<|MERGE_RESOLUTION|>--- conflicted
+++ resolved
@@ -136,12 +136,7 @@
 	//$tpl = iMSCP_Registry::get('templateEngine');
 	$tpl->assign(
 		array(
-<<<<<<< HEAD
 			'TR_PAGE_TITLE' => tr('Client / Email / External Mail Server'),
-			'THEME_CHARSET' => tr('encoding'),
-=======
-			'TR_PAGE_TITLE' => tr('Client / Mail / External Mail Server'),
->>>>>>> 21440674
 			'ISP_LOGO' => layout_getUserLogo(),
 			'TR_DOMAIN' => tr('Domain'),
 			'TR_STATUS' => tr('Status'),

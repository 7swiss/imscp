--- conflicted
+++ resolved
@@ -281,12 +281,7 @@
 
     $tpl->assign(
         array(
-<<<<<<< HEAD
             'TR_PAGE_TITLE' => tr('Client / Email / External Mail Server / Add External Mail Server for {DOMAIN_UTF8}'),
-            'THEME_CHARSET' => tr('encoding'),
-=======
-            'TR_PAGE_TITLE' => tr('Client / Mail / External Mail Server / Add External Mail Server For {DOMAIN_UTF8}'),
->>>>>>> 21440674
             'ISP_LOGO' => layout_getUserLogo(),
             'TR_MX_TYPE' => tr('Type'),
             'TR_DOMAIN' => tr('Domain'),

--- conflicted
+++ resolved
@@ -473,11 +473,7 @@
 
 			exec_query($query, $ipAddress);
 		} else {
-<<<<<<< HEAD
-			write_log("Login error, <b><i>$ipAddress</i></b> wait " . ($btime - time()) . " seconds", E_USER_WARNING);
-=======
 			write_log("Login error, <b><i>$ipAddress</i></b> wait " . ($btime - time()) . " seconds");
->>>>>>> 719ffd91
 			iMSCP_Registry::set('backButtonDestination', $cfg->BASE_SERVER_VHOST_PREFIX . $cfg->BASE_SERVER_VHOST);
 			throw new iMSCP_Exception_Production(tr('You have to wait %d seconds.', $btime - time()));
 		}
@@ -496,7 +492,7 @@
 	$cfg = iMSCP_Registry::get('config');
 
 	write_log("$type protection, <b><i> " . tohtml($ipAddress) .
-			  "</i></b> blocked for " . $cfg->BRUTEFORCE_BLOCK_TIME ." minutes.", E_USER_WARNING);
+			  "</i></b> blocked for " . $cfg->BRUTEFORCE_BLOCK_TIME ." minutes.");
 
 	deny_access();
 }
@@ -531,7 +527,7 @@
 	check_ipaddr();
 
 	if (!username_exists($userName)) {
-		write_log(tr('Login error, <b><i>%s</i></b> unknown username', tohtml($userName)), E_USER_NOTICE);
+		write_log(tr('Login error, <b><i>%s</i></b> unknown username', tohtml($userName)));
 
 		set_page_message(tr('You entered an incorrect username!'), 'error');
 		return false;
@@ -542,7 +538,7 @@
 	if ((iMSCP_Update_Database::getInstance()->isAvailableUpdate() ||
 		($cfg->MAINTENANCEMODE)) && $userData['admin_type'] != 'admin'
 	) {
-		write_log(tr('Login error, <b><i>%s</i></b> system currently in maintenance mode', tohtml($userName)), E_USER_NOTICE);
+		write_log(tr('Login error, <b><i>%s</i></b> system currently in maintenance mode', tohtml($userName)));
 		set_page_message(tr('System is currently under maintenance! Only administrators can login.'));
 		return false;
 	}
@@ -552,17 +548,17 @@
 	) {
 
 		if (isset($_SESSION['user_logged'])) {
-			write_log(tr('%s user already logged or session sharing problem! Aborting...', $userName), E_USER_WARNING);
+			write_log(tr('%s user already logged or session sharing problem! Aborting...', $userName));
 			throw new iMSCP_Exception(tr('User already logged or session sharing problem! Aborting...'));
 		}
 
 		if (!is_userdomain_ok($userName)) {
-			write_log(tr('%s\'s account status is not ok!', $userName), E_USER_WARNING);
+			write_log(tr('%s\'s account status is not ok!', $userName));
 			throw new iMSCP_Exception(tr('%s\'s account status is not ok!', $userName));
 		}
 
 		if ($userData['admin_type'] == 'user' && is_userdomain_expired($userName)) {
-			write_log(tr('%s\'s domain expired!', $userName), E_USER_NOTICE);
+			write_log(tr('%s\'s domain expired!', $userName));
 			throw new iMSCP_Exception(tr('%s\'s domain expired!', tohtml($userName)));
 		}
 
@@ -580,7 +576,7 @@
 
 		write_log(tr('%s logged in.', tohtml($userName)), E_USER_NOTICE);
 	} else {
-		write_log(tr('%s entered incorrect password.', tohtml($userName)), E_USER_NOTICE);
+		write_log(tr('%s entered incorrect password.', tohtml($userName)));
 		set_page_message('You entered an incorrect password!', 'error');
 		return false;
 	}
@@ -634,7 +630,7 @@
 	$rs = exec_query($query, array($userLogged, $userPassword, $userType, $userId, $sessionId));
 
 	if ($rs->recordCount() != 1) {
-		write_log("Detected session manipulation on " . $userLogged . "'s session!", E_USER_WARNING);
+		write_log("Detected session manipulation on " . $userLogged . "'s session!");
 		unset_user_login_data();
 
 		return false;
@@ -644,7 +640,7 @@
 		$userType != 'admin'
 	) {
 		unset_user_login_data(true);
-		write_log("System is currently in maintenance mode. Logging out <b><i>" . $userLogged . "</i></b>", E_USER_NOTICE);
+		write_log("System is currently in maintenance mode. Logging out <b><i>" . $userLogged . "</i></b>");
 		user_goto('/index.php');
 	}
 
@@ -696,7 +692,7 @@
 
 				write_log('Warning! user |' . $userLoggued . '| requested |' .
 						  tohtml($_SERVER['REQUEST_URI']) .
-						  '| with REQUEST_METHOD |' . $_SERVER['REQUEST_METHOD'] . '|', E_USER_WARNING);
+						  '| with REQUEST_METHOD |' . $_SERVER['REQUEST_METHOD'] . '|');
 			}
 
 			user_goto('/index.php');
@@ -847,7 +843,7 @@
 
 		write_log(sprintf("%s changes into %s's interface",
 						  decode_idna($fromUserData['admin_name']),
-						  decode_idna($toUserData['admin_name'])), E_USER_NOTICE);
+						  decode_idna($toUserData['admin_name'])));
 
 		break;
 	}

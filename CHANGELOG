﻿i-MSCP ChangeLog
~~~~~~~~~~~~~~~~
------------------------------------------------------------------------------------------------------------------------
Git Master
------------------------------------------------------------------------------------------------------------------------

CONFIG:
	- Added packages file for Debian Jessie (testing)
	- Replaced package php5-mysql by php5-mysqlnd (native driver)
	- Updated Apache templates to support 2.4.x branch

SETUP:
	- Removed php5-adodb package from distribution packages files
	- The i-MSCP apache_php_fpm server impl. is now the default choice for distributions  supporting it officialy
	- Fixed: Plugins which provide a backend end with unknown error after update

ENGINE:
	- Added support for Apache 2.4.x branch
	- Added database connection timeout
	- Fixed: Plugin module is broken: Unable to disable, uninstall... any plugin
<<<<<<< HEAD
	- Fixed: MySQL server has gone away
=======
	- Fixed: Plugin update must be triggered when plugin configuration is updated

GUI:
	- Fixed: Plugin update must be triggered when plugin configuration is updated
	- Fixed: Unable to delete plugin in some contexts
>>>>>>> a34dc962

Tickets:
	- Fixed #745: Defect - Disk detail in dovecot doesn't include aliases
	- Fixed #779: Defect - When migrating from ispcp the reseller and admin logos are lost
	- Fixed #834: Cosmetics - Ticket system menu names
	- Fixed #835: Task - Migration script - ispCP - Remove old php5-fcgi-starter
	- Fixed #838: Bug - Installer skips PHP INI Level dialog for apache fcgi
	- Fixed #852: Bug - Software installer - Unable to install any software
	- Fixed #858: Task - Remove php5-adodb package
	- Fixed #861: Bug -SQLSTATE[42000]: Syntax error or access violation

------------------------------------------------------------------------------------------------------------------------
1.1.0-rc3
------------------------------------------------------------------------------------------------------------------------

2013-07-23: Torsten Widmann
	- RELEASE i-MSCP 1.1.0-rc3

CONFIGS:
	- Removed Amavis, ClamAV and SpamAssassin configuration (Such service must be provided as plugin)

ENGINE:
	- Added config_readonly option in bootstrap
	- Added cron job for deactivation of entities belonging to an expired account
	- Fixed: Allow to get raw db connection
	- Fixed: unable to remove htgroup
	- Fixed: TERM environment variable not set (IMSCP::Debug library)
	- Removed 'dnschange' status
	- Updated 'change' status to 'tochange' and 'delete' status to 'todelete'

GUI:
	- Added plugin archive upload feature (tar.gz, tar.bz2 and zip)
	- Updated plugin API (Several BC breaks expected)
	- Removed 'dnschange' status
	- Updated status: 'change' to 'tochange' and 'delete' to 'todelete'
	- Added protected Web folders option to hosting plans

SETUP:
	- Items with status other than 'ok' and similar are not longer rebuilded on update

TOOLS:
	- Fixed: Awstats - Forbidden access (Ubuntu Lucid)

Tickets:
	- Fixed #782: Bug - Notice: A non well formed numeric value encountered...
	- Fixed #786: Bug - Httpd Server impl. - apache_php_fpm. - No input file specified
	- Fixed #790: Defect - Postfix 2.10.x - Relay access - SASL authentication
	- Fixed #793: Bug - Autoinstaller/Setup - Admin user is getting new id in database
	- Fixed #808: Enhancement - Possibility to Upload i-MSCP Plugins via GUI
	- Fixed #809: Bug - Autoinstaller - Preseed feature - Error while executing query: Duplicate entry 'admin'
	- Fixed #816: Bug - Unable to uninstall i-MSCP
	- Fixed #819: Tasks - Clean up PHP Settings
	- Fixed #822: Bug - Auto responder feature broken
	- Fixed #831: Bug - imscp_daemon: send_line(): socket write error
	- Fixed #841: Bug - Autoinstaller - Preseed feature - some errors
	- Fixed #848: Bug - Backend - Wrong after hook in function _buildMasterPhpFpmPoolFile

------------------------------------------------------------------------------------------------------------------------
1.1.0-rc2.3
------------------------------------------------------------------------------------------------------------------------

2013-06-08: Torsten Widmann
	- RELEASE i-MSCP 1.1.0-rc2.3

ENGINE:
	- Fixed: Error on backup: Unable to change mode for...

GUI:
	- Fixed: Unable to add hosting plan (reseller level)
	- Fixed: Possible missing properties (hosting_plans)

SETUP:
	- Fixed: Pressed feature is broken

Tickets:
	- Fixed #647: Bug - Setup - Unable to reconfigure IP addresses
	- Fixed #776: Bug - Hosting plans attribs aren't updated with the migration
	- Fixed #777: Bug - Autoinstaller - Two entries for imscp-autoinstall option -h
	- Fixed #778: Bug - Autoinstaller - Exit code 5 in non-interactive mode --nopromt
	- Fixed #781: Bug - Network card not found
	- Fixed #812: Review - i-MSCP should show true system memory values

------------------------------------------------------------------------------------------------------------------------
1.1.0-rc2.2
------------------------------------------------------------------------------------------------------------------------

2013-06-04: Laurent Declercq
	- RELEASE i-MSCP 1.1.0-rc2.2

GUI:
	- Fixed: Custom DNS feature not working due to missing files

VENDOR:
	- Updated jQuery to v1.10.1
	- Updated jQuery UI to v1.10.3

Tickets:
	Fixed #640: Bug - AliasSubdomain won't work when Alias is a redirect
	Fixed #767: Update -jQuery 1.10.1 released
	Fixed #769: Review - Language issue in imscp GUI

------------------------------------------------------------------------------------------------------------------------
i-MSCP 1.1.0-rc2.1
------------------------------------------------------------------------------------------------------------------------

2013-06-02: Torsten Widmann
	- RELEASE i-MSCP 1.1.0-rc2.1

CONFIGS:
	- Added MariaDb support
	- Added named.conf.local and named.conf.options files
	- Added skel directory for Web folder skeletons (Httpd server impls.)
	- Fixed: Useless section must be removed in generated Apache configuration files
	- Fixed: diff package isn't available for Ubuntu > 12.04 (replaced by diffutils)
	- Removed packages file for Ubuntu Oneiric Ocelot (EOL 20130509)
	- Updated php.ini files

ENGINE:
	- Added hooks for user module
	- Added hooks.d directory for storage of engine hook files
	- Added support for Apache + PHP FPM
	- Added option allowing to disable/enable IPv6 support (Bind9)
	- Fixed: Admin must be able to add custom data in named configuration files (Bind9)
	- Fixed: DNS server must answer to queries only for zones for which it's authoritative (excepted for localhost)
	- Fixed: DNS server must be protected against common attacks
	- Fixed: DNS zone files must be checked and cleaned before installation in production directory
	- Fixed: DNS zones must be added in named.conf.local instead of named.conf (Bind9 - Debian/Ubuntu)
	- Fixed: i-MSCP network init script must start/stop MySQL server only if installed
	- Fixed: Domain module shouldn't be responsible to add i-MSCP unix user
	- Fixed: Permissions as set by Debian must be keep (bind9)
	- Fixed: Slave DNS zone files should be put in dedicated directory (Bind9)
	- Fixed: SPF record syntax

GUI:
	- Added option allowing to disconnect an user without removing its session
	- Added option allowing to protect/unprotect Web folders
	- Enhancement: Improved layout for admin/settings.php page
	- Fixed: Allow idn for domain part of Ftp account username
	- Fixed: Allow to trigger more than one privilege callback functions for navigation
	- Fixed: External mail server option not implemented in admin/domain_edit.page
	- Fixed: i18n issues in reseller_add.php and reseller_edit.php pages
	- Fixed: Hide menus referring to unplayable features
	- Fixed: Sessions not killed (admin/session_manage.php)
	- Fixed: Unable to display the domain_edit.php/reseller_edit.php pages in some context (SQL queries too big)
	- Removed both order panel and billing interfaces
	- Rewritten Ftp account add page
	- Updated iMSCP jQuery tooltip plugin according jQuery library changes

SETUP:
	- Added support for external repositories (Debian/Ubuntu)
	- Added hooks.d directory for storage of installer hook files
	- Fixed: add-apt-repository - unknown -y option (Ubuntu Lucid Lynx)
	- Fixed: APT packages manager must be configured before any package installation
	- Fixed: All MySQL secure installation tasks are now done by the i-MSCP installer
	- Fixed: i-MSCP must allow usage of remote SQL server
	- Fixed: Both imscp-autoinstall and imscp-setup scripts must allow per item reconfiguration
	- Fixed: Duplicate entries in sources.list file (Ubuntu)
	- Fixed: Do not show any dialog when --noprompt option is used
	- Fixed: Make error messages free of any ANSI color and end of line codes in dialog
	- Fixed: Uninstall unneeded packages when switching to another server implementation

VENDOR:
	- Updated jQuery to v1.9.1
	- Updated jQuery UI to v1.10.0
	- Updated Net_DNS to Net_DNS2 (version 1.3.0)
	- Updated Zend Framework to 1.12.3

Tickets:
	- Fixed #064: Nice to have - PHP FPM
	- Fixed #191: Defect - proftpd slow login
	- Fixed #377: Defect - Some issues with shared mount point
	- Fixed #458: Update - NET_DNS to NET_DNS2
	- Fixed #463: Bug - Fake duplicate sources in sources.list file (ubuntu)
	- Fixed #543: Bug - Dovecot not stopped when switching to courier
	- Fixed #544: Bug - An exception have been thrown - magicfile
	- Fixed #557: Bug - External mail server - Removing last entry (edit mode) doesn't remove DNS MX record
	- Fixed #558: Defect - Unable to edit custom MX DNS records
	- Fixed #564: Security Failure - Passwords can be compromised
	- Fixed #566: Cosmetics - i18n issues
	- Fixed #567: Bug - Shared mount point get deleted even if used by other entity
	- Fixed #568: Bug - Unable to delete domain aliases when using shared mount point and HTTP redirection
	- Fixed #571: Bug - Proftpd - Unable to restart - Directive collision
	- Fixed #572: Defect - Shared mount point - Entity Deletion
	- Fixed #581: Task - Add support for MariaDB
	- Fixed #583: Bug - Disabling PHP will not prevent user to use it
	- Fixed #586: defect - PHP FPM still running when switching to another server
	- Fixed #591: Bug - PHP FPM - SSL connection for the panel is not working
	- Fixed #593: Bug - Setup (update) is not working
	- Fixed #594: Defect - Awstats addon - cron task is not working
	- Fixed #595: Enhancement - Allow per item reconfiguration
	- Fixed #596: Bug - GUI - External mail server feature not implemented
	- Fixed #599: Bug - Ubuntu auto-installer adapter is broken
	- Fixed #600: Defect - Custom DNS CNAME to CNAME - Trailing period
	- Fixed #601: Bug - Apache + php-fpm - Cannot install specific software
	- Fixed #603: Bug - Awstats Addon - cron task is sending messages to stdout
	- Fixed #604: Bug - insserv - Script imscp_network is broken: incomplete LSB comment
	- Fixed #607: Bug - History of customer stats is limited to 3 years
	- Fixed #609: Bug - PHP FPM - Internal Server Error after deleting any domain
	- Fixed #610: Cosmetics - i18n issue - Typo
	- Fixed #618: Defect - IMAP - Subscribed folders are not re-added to the subscription file
	- Fixed #619: Bug - HTTP Redirection - Null field - Update errors
	- Fixed #623: Bug - Error on update - Unable to delete etc/apt/preferences.d/imscp file
	- Fixed #624: Bug - Setup/Update imscp-autoinstall is broken
	- Fixed #625: Defect - Missing file themes/default/images/black/login/stripe.png
	- Fixed #629: Unable to change PHP editor settings when editing reseller
	- Fixed #631: Defect - Proftpd - Heavy 100% load on login / directorychange
	- Fixed #632: Bug - dovecot - Wrong conffile permission after update
	- Fixed #634: Bug - i-MSCP update from git master - Error in bind9 server implementation
	- Fixed #639: Defect - Setup - Package 'debconf-utils' has no installation candidate
	- Fixed #643: Bug - Unable to switch from php-fpm to fastcgi
	- Fixed #644: Task - Show specific dialog message when installer cannot run due to backup process
	- Fixed #646: Defect - Remote SQL server - The host part of SQL users as created by i-MSCP should be settable
	- Fixed #649: Bug - imscp-uninstall syntax error
	- Fixed #650: Bug - Error when assigning an existing SQL User to a new database
	- Fixed #740: Enhancement - Engine Hook for post domain user creation
	- Fixed #742: Bug - Welcome email don't show the correct information
	- Fixed #743: Update - Roundcube update available (version 0.9.0)
	- Fixed #751: Bug - Installer - Ubuntu 13.04 - php5-suhosin is not available
	- Fixed #753: Bug - Backup Restore - Use of uninitialized value $dbname
	- Fixed #754: Bug - errors while rebuilding cusomers files (ssl cert)
	- Fixed #757: Bug - setup - Problem with SSL certificat
	- Fixed #758: Bug - typo in Database.php (line 729)
	- Fixed #759: Bug - new account setup with partly wrong vu**** id
	- Fixed #760: Bug - No logs or not updated logs in user space since may 22 00:00
	- Fixed #763: Bug - Errors in imscp-autoinstall when database is different from 'imscp'

------------------------------------------------------------------------------------------------------------------------
i-MSCP 1.1.0-rc1.4
------------------------------------------------------------------------------------------------------------------------

2013-01-07: Laurent Declercq
	- RELEASE i-MSCP 1.1.0-rc1.4

DISTROS:
	- Added package files for Ubuntu Quantal Quetzal and Ubuntu Raring Ringtail

CONFIGS:
	- Updated fcgid configuration files for high-load sites

Tickets:
	- Fixed #274: (reopened): Defect - Proftpd limits doesn't work
	- Fixed #548: Bug - Missing comment character in configs/debian/fcgi/parts/php5-fcgid-starter.tpl
	- Fixed #550: Boolean PHP Values should be set with php_flag and not php_value
	- Fixed #551: Bug - Preseed feature is broken
	- Fixed #552: Bug - PHP constants are not recognized outside of PHP (such as in Apache vhost files)
	- Fixed #555: Cosmetics - Missing translation at reseller level
	- Fixed #560: Review - Backup filenames are not windows-friendly
	- Fixed #562: Bug - Error in apache_fcgi installer
	- Fixed #563: Defect - protected_plugins.php file not in gui/cache
	- Fixed #565: Bug - Ftp limits not applied - Proftpd not restarted

------------------------------------------------------------------------------------------------------------------------
i-MSCP 1.1.0-rc1.3
------------------------------------------------------------------------------------------------------------------------

2012-12-27: Laurent Declercq
	- RELEASE i-MSCP 1.1.0-rc1.3

SETUP:
	- Fixed: Any hook function should return 1 on failure
	- Fixed: Do not install suexec module when using ITK
	- Fixed: Make fcgid as default FastCGI module
	- Fixed: Self-signed SSL certificate for i-MSCP must be a wildcard SSL certificate
	- Fixed: Self-signed SSL certificate for i-MSCP must use 2048-bit RSA Keys (Minimum recommended)
	- Fixed: Suppress warning for self-signed certificate generation (still in log file)
	- Fixed: Use of uninitialized value in bitwise or (|) errors

------------------------------------------------------------------------------------------------------------------------
i-MSCP 1.1.0-rc1.2
------------------------------------------------------------------------------------------------------------------------

2012-12-25: Laurent Declercq
	- RELEASE i-MSCP 1.1.0-rc1.2

Tickets:
	- Fixed #546: Bug - SQL error on first install due to empty reseller list

------------------------------------------------------------------------------------------------------------------------
i-MSCP 1.1.0-rc1-1
------------------------------------------------------------------------------------------------------------------------

2012-12-25: Laurent Declercq
	- RELEASE i-MSCP 1.1.0-rc1.1

Tickets:
	- Fixed #540: Bug - C-style symbols intead of graphic lines in the autoinstall console
	- Fixed #542: Bug - Unable to install addon packages - git is missing

------------------------------------------------------------------------------------------------------------------------
i-MSCP 1.1.0-rc1
------------------------------------------------------------------------------------------------------------------------

2012-12-24: Laurent Declercq
	- RELEASE i-MSCP 1.1.0-rc1

Features / Enhancements / Bugfixes:

SETUP:
	- Added backup feature for setup dialog (allow user to step back)
	- Added base class for autoinstall adapters
	- Added 'buildonly' and 'skippackages' command line options for autoinstall script
	- Added composer installer for i-MSCP addons
	- Added 'reconfigure', 'preseed', hook-file and 'debug' command line options for both autoinstall and setup scripts
	- Fixed: Allow IDN for hostname and base server vhost hostname
	- Fixed: Allow to set ip as MySQL server hostname
	- Fixed: Do not remove user defined variables in imscp.conf
	- Fixed: Do not ask for MySQL server port when using 'localhost'
	- Fixed: Do no ask for server to use if only one is available
	- Fixed: iMSCP::Dialog::Dialog - Wrong synstax for the 'timeout' option
	- Fixed: iMSCP::Dialog::Dialog - Allow both single and double quotes in dialog text boxes
	- Fixed: iMSCP::Dialog::Dialog - Allow to set default choice for both radiolist and checklist dialog boxes
	- Refactoring + cs fixes + doc

ENGINE:
	- Added i-MSCP own implementation of lsb_release command
	- Added 'nocreate' and 'readonly' options for the iMSCP::Config package
	- Added pbzip2 (parallel bzip2 file compressor) for bzip2 compression algorithm
	- Added progress bar for Debian packages installation
	- Added engine hooks manager
	- Added several hooks in both addons and servers packages (still a lot to add...)
	- Fixed: iMSCP::IP - Ips stack not flushed on reset
	- Fixed: iMSCP::Boot - Do not create the imscp.conf file if do not exists, raise error instead
	- Refactoring + cs fixes + doc

GUI:
	Core:
		- Rewritten external mail interface

	Tools:
		- Moved Ajaxplorer to packagist.org (composer package)
		- Moved PhpMyAdmin to packagist.org (composer package)
		- Moved Roundcube to packagist.org (composer package)
		- Updated AjaxPlorer addon to version 4.2.3
		- Updated PhpMyAdmin addon to version 3.5.5
		- Updated Roundcube addon to version 0.8.4

Tickets:
	- Fixed #350: Defect - Setup - cancel doesn't work for some dialogs
	- Fixed #437: Enhancement - Roundcube should use its own database
	- Fixed #438: Enhancement - Add defaults switch to autoinstaller
	- Fixed #482: Defect - Alias edit forward url not possible. Validation incorrect
	- Fixed #499: When deleting a domain alias, the custom DNS records (including those related to external mail
		server(s)) should be deleted
	- Fixed #500: Mail quota edit link has wrong id for alias, subdomain and aliassubs mails.
	- Fixed #501: Slow query and wrong traffic count in "Edit Domain"
	- Fixed #503: Bug - DNS entries for subdomains are not re-added in db zone file
	- Fixed #504: Roundcube 0.8.2
	- Fixed #507: Cosmetics - External mail servers features status not show
	- Fixed #508: German Umlaut in Custom DNS were shown wrong
	- Fixed #509: Tools: PHPMyAdmin 3.5.3 released
	- Fixed #511: Enhancement - Show disk usage detail (web, mail, sql) on client side
	- Fixed #512: autoresponder: lines in transport file not correct
	- Fixed #514: Email forward from domain A to domain B not working
	- Fixed #518: Bug - Setup broken
	- Fixed #520: Defect - migrateMailboxes: Use of uninitialized value
	- Fixed #522: Bug - Subdomain redirects with "https" or "ftp" don't work
	- Fixed #524: Update - AjaxPlorer 4.2.3 released
	- Fixed #525: Update - phpMyAdmin 3.5.5 released
	- Fixed #527: Update - Roundcube 0.8.4 released
	- Fixed #532: Review - Database update 53 - ftp password
	- Fixed #535: Defect - Roundcube does not work with courier
	- Fixed #539: Enhancement - i-MSCP tools - Composer support
	- Fixed #541: Task - Move PhpMyAdmin to packagist and make it as addon

------------------------------------------------------------------------------------------------------------------------
i-MSCP 1.1.0-beta2
------------------------------------------------------------------------------------------------------------------------

2012-09-14: Torsten Widmann
	- RELEASE i-MSCP 1.1.0-beta2

Features / Enhancements / Bugfixes:

GUI:
	Vendor:
		- Updated Zend Framework to 1.11.12

	Tools:
		- Updated PhpMyAdmin to version 3.5.3
		- Updated Roundcube to 0.8.2

Tickets:
	- Fixed #433: PHP directive editor: register_globals does not exist in php 5.4.0 and above
	- Fixed #453: Wrong Support Ticket System Mailer template
	- Fixed #475: Some field-lengths are too short for their content
	- Fixed #479: WARNING 00_master_ssl.conf do not exists
	- Fixed #481: Fatal Error in create/edit custom DNS entry
	- Fixed #483: Autoresponder: Problems displaying umlauts
	- Fixed #484: Autoresponder: Table autoreplies_log is not updated after deactivation
	- Fixed #486: Malfunction: ProFTP LIMIT directive problem
	- Fixed #487: External Mailserver add/edit CNAMES
	- Fixed #490: Roundcube missing default folders
	- Fixed #491: Security-Update: Roundcube 0.8.1
	- Fixed #492: Hosting plans in admin level not complete

------------------------------------------------------------------------------------------------------------------------
i-MSCP 1.1.0-beta1
------------------------------------------------------------------------------------------------------------------------

2012-07-01: Torsten Widmann
	- RELEASE i-MSCP 1.1.0-beta1

Features / Enhancements / Bugfixes:

GUI:
	Tools:
		- Updated PhpMyAdmin to version 3.5.2
		- Updated AjaxPlorer to 4.2.2
		- Updated Roundcube to 0.7.2

Tickets:
	- Fixed #017: Feature - Send mail if quota reached
	- Fixed #157: Enhancement - Relaying Domains
	- Fixed #163: Enhancement - Add Support for Roundcube Mail (or switch from Squirrel)
	- Fixed #213: Enhancement - Bruteforce component - login attemps
	- Fixed #313: Enhancement - Some improvements on postfix's master.cf
	- Fixed #322: Enhancement - Add possibility to delete more then only one eMail Adress
	- Fixed #337: Enhancement - Add possibility to edit per user mail quotas
	- Fixed #368: Enhancement - Add custom TXT DNS resource records
	- Fixed #387: Enhancement - php.ini modifications to allow the usage of roundcube
	- Fixed #402: Task - Ajaxplorer - Not Compatible with php 5.4
	- Fixed #403: Defect - Hosting Plan Secure Code doesn't work
	- Fixed #404: Defect - Missing translations
	- Fixed #405: Bug - Custom message for maintenance mode is always overridden
	- Fixed #408: Defect: warning: master.cf: unused parameter: smtpd_override_options=no_address_mappings
	- Fixed #413: Defect: dovecot quota config inconsistent
	- Fixed #415: Defect - mailbox catchall catching everything.. not what it should..
	- Fixed #421: Defect: Adding email account not IDN compatible
	- Fixed #423: Malfunction: Ticket-Summary at Reseller-Overview
	- Fixed #424: BUG: After deleting alias domain the ftp accounts of this domain still exist
	- Fixed #427: Malfunction: DNS Servernames not IDN compatible stored in database
	- Fixed #429: Enhancement - TXT entries should allow * as a valid character
	- Fixed #432: Awstats static configuration generated when awstats dynamic is enabled
	- Fixed #440: Broken installer after External email servers commit
	- Fixed #445: Disabling domain and panel's backups does not work
	- Fixed #447: External mailserver relay_domains
	- Fixed #452: View Support Ticket
	- Fixed #456: Wrong welcome message usertype when create client
	- Fixed #457: Domain specific apache2 configuration gets deleted in imscp-setup (tx Jadawin)
	- Fixed #467: FTP Account, Datamanager-> no autologin in ajax explorer
	- Fixed #468: SSL for Customers does not Work since upgrade to beta
	- Fixed #470: Default mail_quota is still 10485760 bytes<|MERGE_RESOLUTION|>--- conflicted
+++ resolved
@@ -17,16 +17,13 @@
 ENGINE:
 	- Added support for Apache 2.4.x branch
 	- Added database connection timeout
+	- Fixed: MySQL server has gone away
 	- Fixed: Plugin module is broken: Unable to disable, uninstall... any plugin
-<<<<<<< HEAD
-	- Fixed: MySQL server has gone away
-=======
 	- Fixed: Plugin update must be triggered when plugin configuration is updated
 
 GUI:
 	- Fixed: Plugin update must be triggered when plugin configuration is updated
 	- Fixed: Unable to delete plugin in some contexts
->>>>>>> a34dc962
 
 Tickets:
 	- Fixed #745: Defect - Disk detail in dovecot doesn't include aliases

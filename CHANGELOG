ispCP ω 1.1.0 Changelog
~~~~~~~~~~~~~~~~~~~~~~~~~~

<<<<<<< HEAD
2009-12-29 Christian Hernmarck
	- CONFIGS:
		* Fixed #2136: Port 465 is missing in ispcp_network daemon

2009-12-28 Marc Pujol
	- GUI:
		* Fixed #2135: open_basedir errors in net2ftp

2009-12-28 Laurent Declercq
	- GUI:
		* Fixed PHP Notice: "Undefined offset: 2 in /var/www/ispcp/gui/include/input-checks.php on line 255"

2009-12-24 Michael Johnson
	- CONFIGS:
		* Changed BuildDate behavior to SVN Revision

2009-12-24 Benedikt Heintel
	- RELEASE ispCP ω Omega 1.0.3-1

2009-12-23 Marc Pujol
	- BACKEND:
		* Fixed #2122: Critical security bug exploitable by local users

2009-12-23 Laurent Declercq
	- GUI:
		* Updated TLDs list
	- CONFIGS:
		* The file ispcp.conf should be readable by everyone. (Should be changed in 1.0.4)
		* Added PMA_USER for recovery process during update
	- SETUP
		* Added recovery process for PMA configuration file

2009-12-22 Laurent Declercq
        - DOCS:
                * Updated all INSTALL files

2009-12-22 Marc Pujol
	- GUI:
		* Tightened default permission settings
	- BACKEND:
		* Tightened default permission settings

2009-12-21 Benedikt Heintel
	- GUI:
		* Fixed: Password generation in order panel
		* Fixed: Wrong oder of properties in order panel
	- LANGUAGES:
		* Updated Spanish
		* Updated Turkish

2009-12-21 Peter Ziergöbel
	- GUI:
		* Fixed #2108: Small bugs in orderpanel

2009-12-21 Laurent Declercq
	- PACKAGE:
		* Updated "Version" in all ispcp.conf
	- CONFIGS:
		* CMD_PHP Must be the real path of php5-cli binary to avoid error during update
	- GUI:
		* Fixed - Security Fail - The files such as "ispcp.conf" and "ispcp-db-keys.php" should not be readable by other

2009-12-20 Benedikt Heintel
	- DISTS:
		* *BSD: Fixed error on make install
	- GUI:
		* Fixed tool tip issue in admin/settings
	- LANGUAGES:
		* Updated Polish
		* Updated Turkish

2009-12-19 Jochen Manz
	- RELEASE ispCP ω Omega 1.0.3
	- DOCS:
		* fixed a small typo in centos-packages file

2009-12-19 Laurent Declercq
	CONFIGS:
		* Centos - Couldn't to connect to FTP
		* Centos - Ftp_choose_dir fail (due to the FTP issue ; see above)
	DOCS:
		* Updated OpenSuse INSTALL
	LANGUAGES:
		* Updated turkish

2009-12-18 Laurent Declercq
	- GUI:
		* Fixed some mistakes related to i18n
	- LANGUAGES:
		* Updated ispCP pot file
		* Updated all *. po files
		* Updated all INI language files

2009-12-17 Benedikt Heintel
	- DOCS:
		* Updated all INSTALL
	- LANGUAGES:
		* Updated Swedish

2009-12-17 Laurent Declercq
	- DOCS:
		* Updated OpenSuse INSTALL
	- LANGUAGES:
		* Fixed: Several errors in *.po files
	- TOOLS:
		* Added new script (checkPo) to test all *.po files
		* Added the check process in the translation README file

2009-12-16 Laurent Declercq
	- LANGUAGES:
		* Updated French

2009-12-16 Benedikt Heintel
	- LANGUAGES:
		* Updated Basque
		* Added Lithurnian

2009-12-15 Laurent Declercq
	- DOCS:
		* Updated Ubuntu INSTALL

2009-12-14 Benedikt Heintel
	- LANGUAGES:
		* Updated Catalan
		* Updated Chinese
		* Updated Galician
		* Updated German
		* Updated Italian
		* Updated Japanese

2009-12-14 Laurent Declercq
        - DISTS:
                * Updated OpenSuse 11.1 INSTALL
                * Updated OpenSuse packages
                * Added support for OpenSuse 11.2

2009-12-13 Laurent Declercq
	- GUI:
		* Fixed #2103: Webtools Error

2009-12-12 Laurent Declercq
	- GUI:
		* Fixed #2099: "unexpected T_IF in /var/www/ispcp/gui/include/input-checks.php on line 261"
		* Fixed #2101: Clean install Debian Lenny - ispCP 1.1.0 Login Error
		* Fixed #2094: Redirection to the ispCP tools - Bad regular expression
		* Fixed #2102: input-checks.php new error

2009-12-12 Benedikt Heintel
	- DOCS:
		* Updated CentOS INSTALL

2009-12-11 Benedikt Bauer
	- DISTS:
		* Updated Ubuntu packages
=======
2009-12-12 Benedikt Heintel
	- ENGINE:
		* Fixed #266: Default 404 page when disable domain
>>>>>>> 0fc782e5

2009-12-11 Laurent Declercq
	- GUI:
		* Fixed #2098: Unable to add subdomain linked to an IDN
		* Orderpanel: Domain name validation - Old error message deleted
		* Added status of available functionalities (Backup and Manual DNS) in customer overview page
		* Removed HTML comment related to domain name in domain default page. Reason: All labels with double hyphens in HTML comments causes rendering errors with Firefox. See http://www.w3.org/TR/html4/intro/sgmltut.html#h-3.2.4 for more information about this issue.

2009-12-10 Laurent Declercq
	- GUI:
		* Fixed #1995: Client/Daily Backup

2009-12-10 Benedikt Heintel
	- LANGUAGES:
		* Updated all .po files

2009-12-09 Benedikt Heintel
	- GUI:
		* Fixed some graphical display issues

2009-12-09 Laurent Declercq
	- GUI:
		* Fixed: Unable to add new IDN domain name
		* Fixed: Domains alias - Mount point issue : The dot character should not be replaced by underline
	- SETUP:
		* Improvement and cleanup updDB.php script
		* Updated behavior for 'failed' status on update
		* Added log file for database, customers and permissions update process
		* Small fix

2009-12-08 Benedikt Heintel
	- GUI:
		* Added help for new domain validation
	- SETUP:
		* Fixed some warnings

2009-12-07 Benedikt Heintel
	- DOCS:
		* Updated: Update Process
	- SETUP:
		* Fixed a small bug
		* Updated all text strings on update

2009-12-07 Laurent Declercq
	- GUI:
		* Fixed: Undefined constant VFS_ASCII
		* Fixed: ftp_get() expects parameter 4 to be long, string given...
	- ENGINE:
		* Fixed: The manual DNS entries are not added in the related db file

2009-12-06 Laurent Declercq
	- GUI:
		* Fixed #2085: Call to undefined function chk_dname()

2009-12-05 Benedikt Heintel
	- GUI:
		* Fixed two small bugs

2009-12-05 Laurent Declercq
	- GUI:
		* Added new admin settings for the domain names / subdomains validation
		* Added new routines for ACE labels check (Todo: added ASCII range check)
		* Fixed some issues related to RFC 3490:
			- Hyphens are now banned in 2nd and 3rd position of input string
			- ACE labels are no longer allowed as input string
	- SETUP:
		* Integration of the new update script and several changes related to it - Must be tested and debugged

2009-12-04 Benedikt Heintel
	- ENGINE:
		* Fixed #2080: Re-enable domains works not properly
	- TOOLS:
		* Updated PHPmyAdmin to version 3.2.4
		* Updated SquirrelMail Plugins add_address and compatibility

2009-11-28 Benedikt Heintel
	- LANGUAGES:
		* Added: Arabic

2009-11-27 Benedikt Heintel
	- GUI:
		* Fixed #2077: Files in GUI is absent
	- TOOLS:
		* Fixed Error in Filemanager

2009-11-27 Henrik Schytte
	- GUI:
		* Added new Icons
		* Added three links to system tools on the login page

2009-11-27 Henrik Schytte
	- GUI:
		* Graphical adjustments

2009-11-26 Laurent Declercq
	- GUI:
		* Fixed #2041: Internationalized domain name - unable to sets a subdomain as Idna label
		* New routines for the validation of mount points and usernames - The function that checks the mount point should not use the routines related to the validation of user names
		* Fixed #2076: Login - unable to login with Idna customer domain name

2009-11-26 Benedikt Heintel
	- ENGINE:
		* Fixed #2074: Wrong count for mail accounting in dovecot

2009-11-21 Benedikt Heintel
	- DISTS:
		* Fixed #2069: [gentoo] /etc/init.d/ispcp_daemon patch
	- ENGINE:
		* Fixed: Use of uninitialized value in pattern match (m//) at /var/www/ispcp/engine/quota/ispcp-dsk-quota

2009-11-21 Laurent Declercq
	- SETUP:
		* Check of email address: Application of RFCs 2822, 952 and 1123
	- GUI
		* Fixed: Directories chooser does not working ('Use of undefined constant VFS_TYPE_DIR')
		* Fixed: Protected area creation/update - The related data should be stored in database before the backend request

2009-11-20 Laurent Declercq
	- UTILITIES:
		* Fixed first-check.sh: 'Fatal error: Class 'Config' not found'

2009-11-19 Laurent Declercq
	- DATABASE:
		* Updated database file used for new installations:
			- Added databaseUpdate 26
			- Added license header
			- Added svn Id property
	- LANGUAGES:
		* Updated Dutch language files
	- SETUP:
		* Added code to disable the default "NameVirtualHost *:80" directive. That is to avoid the Apache warn during start / restart.

2009-11-18 Laurent Declercq
	- GUI:
		* Fixed #1725: /var/log/rkhunter.log not readable (AGAIN)
	- DATABASE:
		* The Sql files (database.sql, language.sql) are the same for all distributions. Moved into only one directory to
facilitate the maintenances.

2009-11-17 Benedikt Heintel
	- GUI:
		* Corrected spelling mistake
		* Fixed #2047: domain_dns table, should have an unique index

2009-11-17 Laurent Declercq
	- SETUP:
		* Deleted several sql files that are not longer needed

2009-11-16 Benedikt Heintel
	- GUI:
		* Modified Database Class

2009-11-16 Laurent Declercq
	- ENGINE:
		* Fixed #2061: The sender-access file is not backed-up and has no working copy
		* Cleanup of the mbox_add_mta_cfg_autorespond_data() subroutine
		* Cleanup of the mbox_add_sasl_data() subroutine
		* Cleanup of the mbox_del_sasl_data() subroutine

2009-11-15 Benedikt Heintel
	- GUI:
		* Changed class compatibility to PHP5
	- PACKAGE:
		* Updated License Text (PHP Files)
		* Updated License Text (CSS Files)
		* Updated License Text (JS Files)
	- TOOLS:
		* Updated PHPmyAdmin to version 3.2.3

2009-11-15 Laurent Declercq
	- PACKAGE:
		* Updated License Text (All Makefile)

2009-11-13 Benedikt Heintel
        - ENGINE:
                * Fixed #2051: Again ispcp-dsk-quota message
	- PACKAGE:
		* Updated License Text (Engine and Make Files)

2009-11-11 Sebastian Sellmeier
	- GUI:
		* Fixed #2039: Disk Usage in Percent is wrong

2009-11-09 Christian Hernmarck
	- ENGINE:
		* Fixed #2034: ispcp-backup error (I hope it's fixed - could not reproduce)
		* Fixed #2043: Creating similar mail-addresses causes problems

2009-11-05 Laurent Declercq
	- DISTS:
		* Fixed openSUSE runlevels

2009-11-04 Christian Hernmarck
	- CONFIG:
		* Fixed #2060: increase fastcgi-timeout for user-domains

2009-11-01 Marc Pujol
	- CONFIGS:
		* Fixed #2052: SPF registry error

2009-10-23 Laurent Declercq
	- GUI:
		* Fixed #2050: Unable to change interface (Admin to reseller) since the client IP address is verified

2009-10-15 Benedikt Heintel
	- GUI:
		* Added ipaddr check to prevent session hijacking
	- ENGINE:
		* Fixed #2044: ispcp-dsk-quota message (Use of uninitialized value in addition (+))
	- LANGUAGES:
		* Updated Russian

2009-10-22 Marc Pujol
	- ENGINE:
		* Fixed #2046: ispcpphptemp.sh script fails to read per-domain session.gc_maxlifetime directives

2009-10-20 Christian Hernmarck
	- ENGINE:
		* Fixed #2021: Error in backup

2009-10-17 Benedikt Heintel
	- ENGINE:
		* Fixed #2033: ispcp-dsk-quota message
	- GUI:
		* Fixed #2029: Ispcp debugger doesn't work when there are adresses forward + normal at the same time

2009-10-16 Benedikt Heintel
	- TOOLS:
		* Fixed #2031: Updated phpMyAdmin to version 3.2.2.1

2009-10-16 Laurent Declercq
	- GUI:
		* Fixed #2035: Review Domain name syntax ( 'a.de' is not allowed - but denic soon allows it )

2009-10-15 Benedikt Heintel
	- LANGUAGES:
		* Updated Catalan
		* Updated Polish

2009-10-11 Benedikt Heintel
	- LANGUAGES:
		* Updated Japanese
		* Updated German (Germany)

2009-10-06 Laurent Declercq
	- CONFIGS:
		* Fixed: Pma - impossible indirect connections with suhosin

2009-10-05 Laurent Declercq
	- TOOLS:
		* Fixed #2014: Error when you open pma via link from the customer interface

2009-10-05 Benedikt Heintel
	- LANGUAGES:
		* Updated Japanese
		* Updated Spanish (Spain)

2009-09-30 Daniel Andreca
	- LANGUAGES:
		* Updated Finnish
	- CONFIGS:
		* Updated database structure

2009-09-30 Laurent Declercq
	- TOOLS:
		* Fixed some typo errors in webmail/src/login.php (Thx to Henriks)

2009-09-29 Daniel Andreca
	- ENGINE:
		* Fixed #2011: Daily quota script generates errors (missing db in /var/lib/mysql)
	- LANGUAGES:
		* Updated Danish

2009-09-29 Laurent Declercq
	- CONFIG:
		* Fixed #2002: openSUSE 11.1 - Unable to add mail user
		* Fixed SASL Authentication failed (openSUSE):
			- Added smtpd.conf configuration file for postfix/sasl
			- Added new variables related to MTA/SASL in /etc/ispcp/ispcp.conf (openSUSE)
	- DISTS:
		* Fixed postfix warning: "not owned by root: /var/spool/postfix" (openSUSE)
		* Fixed imapd warning related to famd (See http://www.courier-mta.org/FAQ.html#fam) (openSUSE)
		* Fixed authdaemond warning related to missing modules: "file not found" (openSUSE)
	- DOCS:
		* Updated docs/OpenSuse/install file
		* Removed support for older versions (only current stable version is supported) (openSUSE)

2009-09-28 Daniel Andreca
	- LANGUAGES:
		* Fixed small typo in es_ES.po

2009-09-27 Daniel Andreca
	- GUI:
		* Fixed #1974: Reseller properties cannot be edited after working with his domains
	- ENGINE:
		* Fixed #2009: Backups do not work

2009-09-27 Christian Hernmarck
	- ENGINE:
		* Fixed #2008: Alias + Subdomain + SubAlias: not all placeholders filled

2009-09-25 Christian Hernmarck
	- GUI:
		* Fixed Bug: error in counting subdom-aliases

2009-09-25 Blondak <blondak@neser.cz>
	- GUI:
		* Fixed #2007: Manual DNS entry should not work when no subdomains
		* Disallow add manual DNS entry for domain alias on "ordered" state

2009-09-24 Benedikt Heintel
	- GUI:
		* Fixed #2006: Delete manual DNS entry on domain aliases

2009-09-24 Laurent Declercq
	- TOOLS:
		* Integrating new theme for squirrelmail (Thank to Henriks)

2009-09-23 Benedikt Heintel
	- GUI:
		* Fixed #2001: subdomain: hostname length need >= 2 chars
		* Fixed #2004: PHP Error multilanguage.php on line 54
		* Fixed #1979: Domain Alias Redirect
		* Function documentation and small fixes

2009-09-23 Laurent Declercq
	- GUI:
		* Small fixes (cleanup regexp in input-checks.php)

2009-09-23 Daniel Andreca
	- ENGINE:
		* Fixed #1947: ispcp-uninstall don't remove complete ispCp

2009-09-22 Laurent Declercq
	- GUI:
		* Fixed #1989: Failed database updates are silently ignored
		* Fixed #2000: Wrong default value for 'USER_INITAL_LANG' configuration variable
			- Added a new db databaseUpdate (25) to fix the 'user_gui_props.lang' value ('lang_EnglishBritain' instead of 'lang_English')
		* Small fixes
		* Uninitialized variable ($backup) in "client/hosting_plan_update.php"

2009-09-21 Laurent Declercq
	- DOCS:
		* Fixed #1997: Removed "perl-HTML-Entities" in OpenSuSE packages lists because the module "HTML::Entities" is
		  provided by the package perl-HTML-Parser. The package perl-HTML-Entities in itself does not exist.

2009-09-20 Laurent Declercq
	- GUI:
		* Fixed #1985: Several problems with the fixes related to #1971 and #1980 ( Introduced in r1986 )
			- Moved db criticalUpdate 4 && 5 to db databaseUpdate (because the criticalUpdate is performed before)
			- Added databaseUpdate 24 for the following database fixes:
				- Added fix for possible missing of backup property in "hosting_plan.props"
				- Added fix for possible inversion between backup and dns properties in "hosting_plan.props"
				- Removed the last semicolon in all "hosting_plans.props" (to prevent wrong results with count() function)
				- Added fix for possible inversion between the values of "domain.allowbackup" and "domain.domain_dns"
				- Added fix for possible unstripped values ( _yes_|_no_ instead of yes|no ) in "domain.domain_dns"
				- Added fix for possible missing value in "domain.allowbackup"
				- Changed the naming convention for option 'domain' in "domain.allowbackup" ( "domain" to "dmn" )
			- Changed order of "backup" and "dns" variables in all scripts related to hosting plans (admin/reseller)
			- Added missing variable related to backup hosting plan property in "admin/hosting_plan_add.php"
			- Removed the last semicolon in all hosting plan properties related variables (to prevent wrong results with count() function)
		* Cleaning all scripts related to hosting plans (admin/reseller/client) ( code indentation )
		* Documented "criticalUpdate" and "ispcpUpdate" classes

2009-09-19 Benedikt Heintel
	- GUI:
		* Fixed #1693: Internationalisiation
	- LANGUAGES:
		* Updated all language files

2009-09-14 Benedikt Heintel
	- GUI:
		* Fixed #1983: Show name on removing user
	⁻ TOOLS:
		* Fixed #1981: Updated phpMyAdmin to version 3.2.2

2009-09-11 Andreca Daniel
	- ENGINE:
		* Fixed #1984: Adding subdomain causes apache restart - not reload

2009-09-10 Andreca Daniel
	- DOCS:
		* Missing dependince
	- GUI:
		* Fixed #1979: Domain Alias Redirect

2009-09-09 Andreca Daniel
	- ENGINE:
		* Fixed #1979: Domain Alias Redirect

2009-09-09 Laurent Declercq
	- GUI:
		* Fixed #1971: DNS Entry in Hostingplan not overtaken
		* Fixed #1980: Per domain backup settings as part of Hosting Plan
	- ENGINE:
		* Fixed #1980: Per domain backup settings as part of Hosting Plan
	- DATABASE:
		* Changed named convention for domain backup field (related to #1980)

2009-09-08 Laurent Declercq
	- CONFIGS:
		* Fixed #1969: The 6th field of a system cron file must be the name of the user that the command will be executed

2009-09-07 Andreca Daniel
	- TOOLS:
		* Fixed #1948: Filemanager Config is wrong / ispCP pic is missing

2009-09-06 Laurent Declercq
	- ENGINE:
		* Fixed #1976: Deleting a user account by going properly

2009-09-06 Andreca Daniel
	- LANGUAGES:
		* Updated Catalan
		* Updated Danish

2009-09-05 Andreca Daniel
	- GUI:
		* Fixed #1975: Error update last version trunk 05/09
		* Fixed #1974: Reseller properties cannot be edited after working with his domains
	- LANGUAGES:
		* Updated Japanese

2009-09-04 Laurent Declercq
	- DOCS:
		* Updated OpenSuSE INSTALL file
		* Added new packages list file for OpenSuSE 11.1
		* Added repositories install script for OpenSuSE 11.1
		* Removed SuSE ( SLE ) documentation
	- DISTS:
		* Removed SuSE ( SLE ) support
		* Updated ( OpenSuSE ):
			- Added support for OpenSuse 11.1
			- Added postinst script for specific install/update tasks
			- Added Policyd-Weight and Postgrey packages
			- Fixed small error during Make process ( cannot overwrite non-directory... )
			- Fixed #1961: Debian and OpenSuSE provide both programs a2enmod/a2dismod but the implementation differs
			- Fixed #1961: Conflict between FastCGI modules conffiles
			- Fixed Postfix: unknown smtps service in master.cf
			- Fixed Postfix: wrong ispcp-arpl-msgr path in master.cf
			- Changed Postfix: configuration to run unchrooted (I'll set to run in a chroot jail later)
			- Fixed suexec wrapper: owner/group and permissions
			- Removed apache2-mod_cband for 11.1 ( See OpenSuse INSTALL file for more information )
			- Disabled OpenSuSE Firewall ( ispCP provides its own )
			- Fixed #1970: Domain error at adding user
	- SETUP:
		* Fixed #1961: Debian and OpenSuSE provide both programs a2enmod/a2dismod but the implementation differs
	- CONFIGS:
		* Fixed Missing EOL in several files

2009-09-03 Laurent Declercq
	- DOCS:
		* Fixed #1972: small spelling error

2009-09-01 Laurent Declercq
	- DOCS:
		* Update for OpenSuSE 11.1

2009-08-31 Andreca Daniel
	- LANGUAGES:
		* Updated Turkish

2009-08-31 Malte Geierhos
	- ENGINE:
		* AGAIN fixing slow setup due to not using pseudo-random

2009-08-30 Andreca Daniel
	- ENGINE:
		* Update for ispcp-update
	- GUI:
		* Fixed #1959: Bad characters in changeset r1953
	- LANGUAGES:
		* Updated languages
	- CONFIGS:
		* Fixed #1969: SQL error

2009-08-30 Marc Pujol
	- ENGINE:
		* Fixed a race condition bug in the locking code
		* Improved speed of set-engine-permissions
	- GUI:
		* Fixed #1954: GUI/Frontend locking issues

2009-08-28 Andreca Daniel
	- ENGINE:
		* Fixed #1958: Gui Permissions Problem

2009-08-28 Benedikt Heintel
	- TOOLS:
		* Fixed #1921: phpMyAdmin Error (Only Displayed)

2009-08-27 Malte Geierhos
	- CONFIGS:
		* Small Change for Fedora

2009-08-27 Benedikt Heintel
	- DISTS:
		* Fixed #1952: Small patch for opensuse
	- DOCS:
		* Updates all docs

2009-08-27 Andreca Daniel
	- CONFIGS:
		* Update support for Debian Squeeze
	- ENGINE:
		* Update for ispcp-update

2009-08-23 Benedikt Heintel
	- DOCS:
		* Fixed #1936: Remove Support for older Distribution Versions

2009-08-21 Andreca Daniel
	- GUI:
		* Added compatibility for php V5.3
	- TOOLS
		* Fixed #1935: Syntax-Error in /etc/init.d/ispcp_network on Ubuntu (thanks lucasgirod)

2009-08-21 Benedikt Heintel
	- RELEASE ispCP ω Omega 1.0.2
	- TOOLS:
		* Updated SquirrelMail to version 1.4.20RC2
		* Updated Net2FTP version 0.98 to build 45
		* Added new "modern" skin for Net2FTP
		* Added new "mobil" skin for Net2FTP
		* Added new "modern" skin for PHPmyAdmin

2009-08-18 Benedikt Heintel
	- RELEASE ispCP ω Omega 1.0.1 (revoked)

2009-08-18 Andreca Daniel
	- GUI:
		* Fixed #1931: Error when adding/deleting Domain/FTP etc

2009-08-17 Benedikt Heintel
	- GUI:
		* Chagend recalc_reseller_c_props with Thomas Partsch's version
	- TOOLS:
		* Updated SquirrelMail to version 1.4.20RC1

2009-08-14 Malte Geierhos
	- SETUP:
		* Fixed various Bugs preventing RPM Builds ( together with George Machitidze)

2009-08-12 Sebastian Sellmeier
	- GUI:
		* Fixed #1922: Creating User with Domain expire 'never' does not work

2009-08-12 Jochen Manz
	- GUI:
		* Fixed #1881: Webmail button is not disabled when domain has mail disabled

2009-08-11 Thomas Wacker
	- GUI:
		* Fixed #1918: Can't delete an Admin- or Reselleraccount

2009-08-11 Andreca Daniel
	- TOOLS:
		* Fixed #1920 Error while installing snapshot 08/11/2009
		* Fixed #1919 Error in webmail

2009-08-09 Benedikt Heintel
	- ENGINE:
		* Added #1889: missing change
		* Changed messager to messenger

2009-08-09 Thomas Wacker
	- CONFIGS:
		* Fixed #1889: Fix fcgi 500 server errors

2009-08-08 Andreca Daniel
	- TOOLS:
		* Fixed #1916: class.HTMLPurifier_AttrDef_HTML_Class.php missing
	- CONFIGS:
		* Debian Squeeze need dash compatibility

2009-08-08 Benedikt Heintel
	- DEAMON:
		* Changed Layout of ispCP Network starter
	- TOOLS:
		* Updated HTMLPurifier to version 4.0.0
		* Updated Squirrelmail to version 1.4.19
		* Updated NET_DNS to version 1.16

2009-08-05 Thomas Wacker
	- GUI:
		* Fixed #1856: DOM 2 style sheets for dns entries

2009-08-04 Benedikt Heintel
	- CONFIGS:
		* Fixed #1877: Sending 2 Mails to the Forwarding List.
	- ENGINE:
		* Fixed #1861: DNS zone's records
	- GUI:
		* Fixed #1913: Error in your SQL syntax -> /gui/client/sql_user_add.php
		* Fixed #1914: No translation in reseller/gui/domain_edit.php

2009-07-30 Laurent Declercq
	- CONFIGS:
		* Fixed #1725: /var/log/rkhunter.log not readable

2009-07-29 Laurent Declercq
	- CONFIGS:
		* Fixed AuthOrder: "warning: module 'mod_sql_mysql.c' has no auth handlers"
	- GUI:
		* admin/reseller_statistics.tpl - repositioning of the message

2009-07-28 Laurent Declercq
	- CONFIGS:
		* Fixed #1906: Fatal: AuthOrder: AuthOrder has already been configured

2009-07-26 Laurent Declercq
	- SETUP:
		* Fixed #1908: ask_vhost subroutine - gethostbyaddr() will always fails

2009-07-23 Laurent Declercq
	- DOCS:
		* Updated Debian INSTALL
	- DAEMON:
		* Fixed warning: "ISO C90 forbids mixed declarations and code" in helo_syntax.c

2009-07-12 Thomas Wacker
	- GUI:
		* Fixed #1505: When downgrading account, give error to user if account is less than current usage

2009-07-10 Malte Geierhos
	- ENGINE:
		* Imported DNS-TimestampFix (thx to "Blondak")
	- GUI:
		* Fix for MANUAL DNS Lines (thx to "Blondak")

2009-07-07 Jochen Manz
	- ENGINE:
		* Fixed #1880: Update ISPCP failed

2009-07-05 Thomas Wacker
	- GUI:
		* Fixed #1500: Subdomain you are trying to remove has ftp & mail alias accounts
		* Added improved domain deletion

2009-07-04 Thomas Wacker
	- TOOLS:
		* Fixed #1878: Updated phpMyAdmin to version 3.2.0.1
	- GUI:
		* Added missing information in order e-mail settings

2009-07-02 Thomas Wacker
	- GUI:
		* Fixed #1860: Patch for domain expire date

2009-06-28 Thomas Wacker
	- GUI:
		* Fixed #1684: Orderpanel needs coverage

2009-06-21 Thomas Wacker
	- CONFIGS:
		* Fixed #1663: controlpanel redirect

2009-06-21 Thomas Wacker
	- GUI:
		* Fixed #1811: Problem with translation string

2009-06-16 Benedikt Heintel
	- TOOLS:
		* Fixed #1869: Updated phpMyAdmin to version 3.2.0

2009-06-15 Thomas Wacker
	- GUI:
		* Fixed #1868: Database update fails

2009-06-13 Thomas Wacker
	- GUI:
		* Added backtrace e-mail to admin in case of SQL error

2009-06-12 Thomas Wacker
	- GUI:
		* Fixed #1764: Problems in admin/reseller_edit.php

2009-06-12 Benedikt Heintel
	- DOCS:
		* Updated Debian INSTALL
		* Updated Ubuntu INSTALL
	- GUI:
		* Fixed #1854: Lost password page reword

2009-06-10 Benedikt Heintel
	- LANGUAGES:
		* Added Azerbaijani
		* Updated Japanese
		* Updated all .po files

2009-06-09 Thomas Wacker
	- GUI:
		* Fixed #1848: Suexecuser on Domain.ltd

2009-05-22 Daniel Andreca
	- GUI:
		* Fixed #1847: Manual DNS support us missing in user_add2.php

2009-05-22 Benedikt Heintel
	- DOCS:
		* Updated INSTALL files
	- ENGINE:
		* Added possible fix for autoresponder with amavis enabled
	- TOOLS:
		* Updated Squirrelmail to version 1.4.19
		* Fixed #1852: Squirrelmail page header modifications missing
		* Fixed #1853: Webmail Error r1793

2009-05-19 Benedikt Heintel
	- CONFIGS:
		* Fixed #1852: Add "AuthOrder" to the proftpd.conf
	- TOOLS:
		* Fixed #1838: Updated Squirrelmail to version 1.4.18
		* Fixed #1850: Updated phpMyAdmin to version 3.1.5

2009-05-15 Daniel Andreca
	- GUI:
		* Fixed #1839: Part of DNS JS delete message has undefined var in client/domains_manage.php
		* Fixed #1840: Variable {ID} not parsed in client/dns_add.php anytime

2009-05-14 Malte Geierhos
	- ENGINE:
		* Fixed #1843: Missing Alias for Awstats static icons
		* Fixed #1844: outdated Centos Packages (thanks to Laurence Alfred Barlow)

2009-05-13 Benedikt Heintel
	- GUI:
		* Fixed #1776: translate foreign language comments
		* Fixed #1812: order e-mail misses link url to admin panel

2009-05-13 Malte Geierhos
	- ENGINE:
		* Fixed #1841: (wrong package name in centos packagelist)
		* Fixed #1842: BASE_SERVER_VHOST_PREFIX missing in dmn_entry.tpl

2009-05-12 Daniel Andreca
	- GUI:
		* Fixed #1837: admin/ip_manage.php error

2009-05-03 Daniel Andreca
	- CONFIGS:
		* Repaired support for Ubuntu
	- GUI:
		* Improve ip management
		* Fixed #1826: Alias Subdomains aren't deleted from DB
		* Fixed #1820: Email forward validation missing

2009-05-07 Thomas Häber
	- LANGUAGES:
		* added (missing) translation strings
		* fixed translations for e-mails with {BASE_SERVER_VHOST_PREFIX}
	- GUI:
		* code cleanup (some refactoring, coding style ...)
		* added hint about {BASE_SERVER_VHOST_PREFIX} in table header
		* added Zend as external repository into include library of ispCP GUI

2009-05-07 Benedikt Heintel
	- LANGUAGES:
		* Upated: Catalan
		* Update: Portugese (Brazil)

2009-05-03 Daniel Andreca
	- ENGINE:
		* Added Feature: DNS management support. - thanks to Blondak
		* Fixed #1814: r1725 raises regression
		* One more fix to ticket #1499: Where am i?
	- GUI:
		* Fixed Double encoding in logs

2009-05-02 Daniel Andreca
	- ENGINE:
		* Added Feature: Virtual network cards can be added with addon ip from gui
	- GUI:
		* Fixed #1810: bug in admin/server_status.php

2009-04-29 Thomas Häber
	- GUI:
		* Added Feature: Show cpu cores in admin system tools - thanks to qisback
		* Fixed #1721: e-Mail from Supportsystem has problems with special chars. - thanks to Thomas Wacker
		* Fixed #1689: Support ticket priority in email - big thanks to Thomas Wacker

2009-04-27 Christian Hernmarck
	- GUI:
		* Fixed #1499: "where am I?" - highlighting the <tr> line under mouse...

2009-04-27 Benedikt Heintel
	- DISTS:
		* Updated: (Ubuntu) Added support for Ubuntu 9.04 Jaunty Jackalope

2009-04-27 Christian Hernmarck
	- CONFIGS:
		* Fixed #1806: Typo/Error in: configs/debian/database/database.sql
		* Added: SMPT-SSL in the db-update script...

2009-04-26 Benedikt Heintel
	- DISTS:
		* Fixed #1778: (FreeBSD) Add FreeBSD Patch

2009-04-25 Benedikt Heintel
	- TOOLS:
		* Update phpMyAdmin to version 3.1.4

2009-04-24 Jochen Manz
	- GUI:
		* missing db updates for per-domain backup #2

2009-04-24 Malte Geierhos
	- GUI:
		* Fixed #1803 (wrong link) -> disabled the function
		* Fixed Image_URL always wrong in Filemanager

2009-04-23 Malte Geierhos
	- ENGINE:
		* Added FISA4 backup per domain switch.
	- GUI:
		* Added FISA4 backup per domain switch
		* Fixed #1794 (smtps - missing in serverstatus)

2009-04-23 Thomas Häber
	- THEMES:
		* Fixed problem in JavaScript confirmation in client's ticket system, thanks to Thomas Wacker

2009-04-22 Malte Geierhos
	- ENGINE:
		* Fixed #1777 (invalid Permissions after Backup Restore)

2009-04-22 Andreca Daniel
	- CONFIGS:
		* Add support for Debian Squeeze

2009-04-21 Benedikt Heintel
	- CONFIGS:
		* Fixed #1792: Debian Version-Check need an Update for 5.0.1
	- LANGUAGES:
		* Fixed #1779: Catalan translation update

2009-04-21 Malte Geierhos
	- TOOLS:
		* Fixed #1789: update phpMyAdmin to 3.1.3.2
		* Fixed #1780: reenabled omega style in filemanager

2009-04-20 Malte Geierhos
	- CONFIG FILES:
		* Fixed #1793: Optimize the fcgid Config
	- ENGINE:
		* Added specfile for rpmbuild thanks to George Machitidze
		* Fixed #1752: Adding of domain aliases broken in r1584
		* Fixed #1775 (changed regex to match imap.log for dovecot as well -> thx Bene)
	- GUI:
		* Fixed #1618 (added vhost prefix to allow setting either http:// or https:// )
		* Fixed #1688 & #1691 Thanks to Andrew Clarke

2009-04-20 Thomas Häber
	- LANGUAGES:
		* Fixed #1796: deutsch / englisch BUG in the Stable 1.0
	- THEMES:
		* Partially fix for Ticket #1787: Broken layout in IE because of doctype definition

2009-04-19 Thomas Häber
	- GUI:
		* Fixed word wrap problem with long descriptions, which results in hugh webpage widths
		* Fixed syntax bug in admin/hosting_plan_edit.php, thanks to tomdooley

2009-04-16 Thomas Häber
	- GUI:
		* Fixed encoding (html replace) problem in mail of client/hosting_plan_update.php
	- LANGUAGES:
		* Fixed pathes in translation tool makemsgs
		* updated po files

2009-04-14 Thomas Häber
	- GUI:
		* added and improved highlighting expressions for admin log
		* Fixed bug in client/hosting_plan_update.php (introduced with r1555)
		* Fixed #1761: Hosting plan description (to short field description in SQL table hosting_plan)

2009-04-12 Thomas Häber
	- GUI:
		* added GUI settings to enable/disable login from external source/website seperated for admin/reseller/client
		* added missing translation string for "Count default E-Mail addresses"

2009-04-11 Thomas Häber
	- GUI:
		* Fixed #1788: captcha fontfile not found (with new implemented font loading and LGPL fonts)
		* added field revision(-date) for translations in admin panel for administrator
		* added possibility to translate language names (+ german translations)
		* added missing translation string "Language was removed!"

2009-04-09 Thomas Häber
	- GUI:
		* Fixed #1783: js-errors
		* code cleanup (coding style, whitespaces ...)
		* reverted r1557 (which was a part revert of r1550) with modifications
		* a lot of HTML updates for more valid (X)HTML
		* fixed wrong HTML size of some icons
		* hardened input-checks.php::clean_html()
		* removed svn property "debian" from root folder

2009-04-03 Benedikt Heintel
	- GUI:
		* Fixed #918: Mail Management UI improvement

2009-03-29 Thomas Häber
	- LANGUAGES:
		* removed unused JavaScript function checkForm()
		* typo: can not -> cannot

2009-03-28 Thomas Häber
	- THEMES:
		* some refactoring of the JavaScript code (better documentation, replace use of eval, delete unused code/functions, merge use of functions, optimized loops ...)
	- GUI:
		* translated german php variables to english
		* optimized loops in GUI PHP code (especially the for loops)

2009-03-26 Thomas Häber
	- GUI:
		* Fixed #1745: Trim hostingplan description on overview page
	- ENGINE:
		* Fixed #1774: Missing secure Ports in ispcp-vrl-traff
		* Fixed #1770: Wrong Port in ispcp-srv-traff

2009-03-25 Thomas Häber
	- GUI:
		* Fixed #1667: It should be possible to (de)activate the log-comment on logon/password ispcp gui footer.
		* Fixed #1767: Incorrect table name 'tickets WHERE ' (regression in SQL code)
		* Fixed #1769: Unknown column ' bytes_in_avail' in 'field list' (regression in SQL code)
		* Fixed #1768: "Back" Button on Domaindetails has no function

2009-03-24 Thomas Häber
	- GUI:
		* Fixed #1762: MySQL Syntax Error (regression)
		* Fixed #1763: Wrong Harddisk Usage

2009-03-24 Benedikt Heintel
	- ENGINE:
		* Fixed #1627: Accented characters in UTF8 encoding Autoreplay message - ispcp-arpl
	- GUI:
		* Fixed #678: deleting a mysql database also deletes the user without askint to.
		* Fixed #1762: MySQL Syntax Error

2009-03-23 Jochen Manz
	- ENGINE
		* Added Nathariels ispcp-vrl-traff improvements

2009-03-23 Benedikt Heintel
	- GUI:
		* Added new Favicon
	- TOOLS:
		* Fixed #1728: update net2ftp to version 0.97

2009-03-22 Thomas Häber
	- GUI:
		* Fixed #1758: domain_details.php error.

2009-03-18 Thomas Häber
	- ENGINE:
		* Fixed #1668: Add the LZMA compression to the possible backup zipping algorithms (currently only tested with debian lenny)

2009-03-18 Benedikt Heintel
	- ENGINE:
		* Fixed #1726: Removing the logs folder from the disk space monitoring
		* Fixed #1747: awstats new version (Updated AWStats to version 6.9)
 	- DISTS:
		* Fixed #1738 (FreeBSD): Add FreeBSD patch

2009-03-16 Thomas Häber
	- GUI:
		* optimization: prevent 2nd gzip compression of GUI files

2009-03-11 Daniel Andreca
	- ENGINE:
		* Fixed #1729: Backup restore problem

2009-03-09 Daniel Andreca
	- GUI:
		* User cannot delete database

2009-03-06 Thomas Häber
	- Backend:
		* Fixed #1724: German to English language description

2009-03-05 Thomas Häber
	- GUI:
		* fixed HTML in ftp_choose_dir.tpl

2009-03-05 Daniel Andreca
	- GUI:
		* Fixed #1721: e-Mail from Supportsystem has problems with special chars
		* Fixed #1703: Databeseupdate r1555 don't work correct
	- DISTS:
		* Fixed #1714: Correct FreeBSD FastCGI/fcgid config

2009-03-04 Daniel Andreca
	- GUI:
		* Gender not displayed for reseller on order display

2009-03-04 Thomas Häber
	- GUI:
		* Fixed #1719: Error on hosting_plan_edit.php
	- Tools
		* Fixed #1718: tiny CSS bug in omega pma theme

2009-03-03 Benedikt Heintel
	- DISTS:
		* Fixed #1704 (FreeBSD): Error in FreeBSD Proftpd Config

2009-03-03 Thomas Häber
	- GUI:
		* fixed some invalid (hardcoded) HTML
		* code cleanup, typos
		* Fixed #1711: Login page looks wrong
		* fixed decoding problem in order mails of order panel

2009-03-02 Benedikt Heintel
	- GUI:
		* Fixed #1702: update Net_IDNA and separate it from internal source code (updated to v0.6.2)

2009-03-02 Daniel Andreca
	- GUI:
		* Restore deleted files

2009-03-01 Daniel Andreca
	- TOOLS:
		* Fixed #1620: Request for a new field in "Personal Data": State/Province

2009-03-01 Benedikt Heintel
		* Updated Copyright in all files (commit follow as other changes are made in this files)
		* activated $Id$ for all files (commit follow as other changes are made in this files)

2009-03-01 Thomas Häber
	- TEMPLATES
		* Removed W3C Logos/Links for valid HTML/CSS from errordocs, they aren't useful here -> less traffic & requests
		* Updated stable template (part 2: hosting plan sites)
		* removed unused font "Cocktails", furthermore there is a unexplained copyright status, which may conflict with existing licenses (GPL)

2009-02-28 Daniel Andreca
	- TOOLS:
		* Fixed #1699: Update phpMyAdmin to version 3.1.3

2009-02-28 Thomas Häber
	- LANGUAGES:
		* Fixed some text strings + german translations
	- TEMPLATES:
		* Updated stable template (part 1: login sites)
	- GUI:
		* typos/coding style (orderpanel, README ...)

2009-02-25 Benedikt Heintel
	- DISTROS:
		* Fixed #1697: FreeBSD Patch<|MERGE_RESOLUTION|>--- conflicted
+++ resolved
@@ -1,18 +1,22 @@
 ispCP ω 1.1.0 Changelog
 ~~~~~~~~~~~~~~~~~~~~~~~~~~
 
-<<<<<<< HEAD
 2009-12-29 Christian Hernmarck
 	- CONFIGS:
 		* Fixed #2136: Port 465 is missing in ispcp_network daemon
 
 2009-12-28 Marc Pujol
-	- GUI:
-		* Fixed #2135: open_basedir errors in net2ftp
+        - GUI:
+                * Fixed #2135: open_basedir errors in net2ftp
 
 2009-12-28 Laurent Declercq
 	- GUI:
 		* Fixed PHP Notice: "Undefined offset: 2 in /var/www/ispcp/gui/include/input-checks.php on line 255"
+
+2009-12-27 Benedikt Heintel
+        - LANGUAGES:
+                * Updated Polish
+                * Updated Swedish
 
 2009-12-24 Michael Johnson
 	- CONFIGS:
@@ -20,6 +24,8 @@
 
 2009-12-24 Benedikt Heintel
 	- RELEASE ispCP ω Omega 1.0.3-1
+	- GUI:
+		* Added Demo Translation Strings
 
 2009-12-23 Marc Pujol
 	- BACKEND:
@@ -28,6 +34,7 @@
 2009-12-23 Laurent Declercq
 	- GUI:
 		* Updated TLDs list
+		* Fixed #2113: Wrong SQL syntax in /var/www/ispcp/gui/client/hosting_plan_update.php (Line: 451)
 	- CONFIGS:
 		* The file ispcp.conf should be readable by everyone. (Should be changed in 1.0.4)
 		* Added PMA_USER for recovery process during update
@@ -156,11 +163,10 @@
 2009-12-11 Benedikt Bauer
 	- DISTS:
 		* Updated Ubuntu packages
-=======
+
 2009-12-12 Benedikt Heintel
 	- ENGINE:
 		* Fixed #266: Default 404 page when disable domain
->>>>>>> 0fc782e5
 
 2009-12-11 Laurent Declercq
 	- GUI:
